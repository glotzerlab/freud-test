# Change Log
The format is based on
[Keep a Changelog](http://keepachangelog.com/en/1.0.0/)
and this project adheres to
[Semantic Versioning](http://semver.org/spec/v2.0.0.html).

## Upcoming: Changes for freud 2.0

### Added
* Ability to specify NeighborQuery objects as points for neighbor-based pair computes.
* Various validation tests.
* Standard method for preprocessing arguments of pair computations.
* New internal array object that allows data persistence and improves indexing in C++.
* Internal threaded storage uses the standard ManagedArray object.
* Upper bound r\_max option for number of neighbors queries.
* C++ Histogram class to standardize n-dimensional binning and simplify writing new methods.
* Lower bound r\_min option for all queries.
* Steinhardt now supports l = 0, 1.
* C++ BondHistogramCompute class encapsulates logic of histogram-based methods.
* NeighborLists and query arguments are now accepted on equal footing by compute methods that involve neighbor finding.
* 2D PMFTs accept quaternions as well as angles for their orientations.

### Changed
* All compute objects that perform neighbor computations now use NeighborQuery internally.
* All compute objects that perform neighbor computations now loop over NeighborBond objects.
* Renamed (ref\_points, points) to (points, query\_points) to clarify their usage.
* Standardized naming of various common parameters across freud such as the search distance r\_max.
* Updated GaussianDensity constructor to accept tuples as width instead of having 2 distinct signatures.
* Removed unused query\_orientations from PMFTXYZ and PMFTXY2D.
* Arrays returned to Python persist even after the compute object is destroyed or resizes its arrays.
* RDF bin centers are now strictly at the center of bins.
* RDF no longer performs parallel accumulation of cumulative counts (provided no performance gains and was substantially more complex code).
* Cluster now finds connected components of the neighbor graph (the cluster cutoff distance is given through query arguments).
* Steinhardt uses query arguments.
* APIs for several order parameters have been standardized.
* SolidLiquid order parameter has been completely rewritten, fixing several bugs and simplifying its C++ code.
* NeighborQuery objects require z == 0 for all points if the box is 2D.
* Renamed several Box methods, ParticleBuffer is now PeriodicBuffer.
* Refactored and renamed attributes of Cluster and ClusterProperties modules.
* All class attributes are stored in the C++ members and accessed via getters wrapped as Python properties.
<<<<<<< HEAD
* The Voronoi class was rewritten to use voro++ for vastly improved performance and correctness in edge cases.
=======
* Vector directionality is standardized for all computes that use it (always points from point to query\_point).
* Neighbor-based compute methods now accept NeighborQuery objects as the first object, including (box, point) tuples.
* Documentation uses automodule instead of autoclass.
>>>>>>> 6904b8ba

### Fixed
* Steinhardt uses the ThreadStorage class and properly resets memory where needed.
* Removed all neighbor exclusion logic from all classes, depends entirely on locality module now.
* RDF no longer forces the first bin of the PCF and first two bins of the cumulative counts to be 0.
* LinkCell nearest neighbor queries properly check the largest distance found before proceeding to next shell.

### Removed
* The freud.util module.
* Python 2 is no longer supported. Python 3.5+ is required.
* Cubatic no longer returns the per-particle tensor or the constant r4 tensor.

## v1.2.2 - 2019-08-15

### Changed
* LocalWl return values are real instead of complex.

### Fixed
* Fixed missing Condon-Shortley phase affecting LocalWl and Steinhardt Wl
  computations. This missing factor of -1 caused results for third-order (Wl)
  Steinhardt order parameters to be incorrect, shown by their lack of
  rotational invariance. This problem was introduced in v0.5.0.
* Reduced various compiler warnings.
* Possible out of bounds LinkCell access.
* RDF plots now use the provided `ax` object.

## v1.2.1 - 2019-07-26

### Changed
* Optimized performance for `RotationalAutocorrelation`.
* Added new tests for cases with two different sets of points.

### Fixed
* Fixed bug resulting in the `LocalQlNear` and `LocalWlNear` class wrongly
  using a hard instead of a soft cut-off, which may have resulted in an
  incorrect number of neighbors. This would cause incorrect results especially
  for systems with an average n-th nearest-neighbor distance smaller than
  `rmax`. This problem was introduced in v0.6.4.
* Fixed duplicate neighbors found by `LinkCell` `NeighborQuery` methods
* Corrected data in `LocalQl`, `LocalWl` documentation example
* Repeated Cubatic Order Parameter computations use the correct number of
  replicates.
* Repeated calls to `LocalQl.computeNorm` properly reset the underlying data.
* Clarified documentation for `LocalBondProjection` and `MSD`

## v1.2.0 - 2019-06-27

### Added
* Added `.plot()` method and IPython/Jupyter PNG representations for many
  classes.
* `AttributeError` is raised when one tries to access an attribute that has not
  yet been computed.
* Added `freud.parallel.getNumThreads()` method.
* New examples for integration with simulation and visualization workflows.

### Changed
* Removed extra C++ includes to speed up builds.
* The C++ style is now based on clang-format.
* Refactored C++ handling of thread-local storage.
* SolLiq order parameter computations are parallelized with TBB.
* Optimized performance of Voronoi.
* Several Box properties are now given as NumPy arrays instead of tuples.
* Box methods handling multiple vectors are parallelized with TBB.
* Eigen is now used for all matrix diagonalizations.

### Fixed
* Calling setNumThreads works correctly even if a parallel compute method has
  already been called.
* Fixed segfault with chained calls to NeighborQuery API.
* Correct `exclude_ii` logic.

### Removed
* Removed outdated `computeNList` function from `LocalDescriptors`.

## v1.1.0 - 2019-05-23

### Added
* New neighbor querying API to enable reuse of query data structures (see NeighborQuery class).
* AABBQuery (AABB tree-based neighbor finding) added to public API.
* Ability to dynamically select query method based on struct of arguments.
* All compute objects have `__repr__` and `__str__` methods defined.
* NeighborLists can be accessed as arrays of particle indices via
  `__getitem__`.
* ParticleBuffer supports different buffer sizes in x, y, z.
* Box makeCoordinates, makeFraction, getImage now support 2D arrays with
  multiple points.

### Changed
* Use constant memoryviews to prevent errors with read-only inputs.
* LocalQl is now parallelized with TBB.
* Optimized performance of RotationalAutocorrelation.
* NematicOrderParameter uses SelfAdjointEigenSolver for improved stability.
* Added build flags for Cython debugging.
* LinkCell computes cell neighbors on-demand and caches the results for
  significant speedup.

### Fixed
* Corrected type of `y_max` argument to PMFTXY2D from int to float.
* Reduce logging verbosity about array conversion.
* Fixed number of threads set upon exiting the NumThreads context manager.
* Corrected quaternion array sizes and added missing defaults in the
  documentation.
* Empty ParticleBuffers return valid array shapes for concatenation.
* Wheels are built against NumPy 1.10 for improved backwards compatibility.

## v1.0.0 - 2019-02-08

### Added
* Freshly updated README and documentation homepage.
* Moved to [GitHub](https://github.com/glotzerlab/freud).
* New msd.MSD class for computing mean-squared displacements.
* New order.RotationalAutocorrelation class.
* Cython memoryviews are now used to convert between C++ and Cython.
* New and improved freud logo.
* Internal-only AABB tree (faster for many large systems, but API is unstable).

### Changed
* Improved module documentation, especially for PMFT.
* Refactored internals of LocalQl and related classes.
* Upgraded ReadTheDocs configuration.

### Fixed
* Improved CubaticOrderParameter handling of unusable seeds.
* Fixed box error in NearestNeighbors.

### Removed
* All long-deprecated methods and classes were removed.
* Bond module removed.

## v0.11.4 - 2018-11-09

### Added
* Builds are now tested on Windows via Appveyor, though officially unsupported.

### Fixed
* Multiple user-reported issues in setup.py were resolved.
* C++ errors are handled more cleanly as Python exceptions.
* Fixed bug in SolLiq box parameters.
* Documentation corrected for NeighborList.
* Various minor compiler errors on Windows were resolved.

## v0.11.3 - 2018-10-18

### Fixed
* Linux wheels are now pushed to the real PyPI server instead of the test
  server.
* macOS deployment pyenv requires patch versions to be specified.

## v0.11.2 - 2018-10-18

### Fixed
* Error in Python versions in macOS automatic deployment.

## v0.11.1 - 2018-10-18

### Added
* PyPI builds automatically deploy for Mac and Linux.

### Changed
* macOS deployment target is now 10.12 instead of 10.9 to ensure TBB
  compatibility.
* Unwrapping positions with images is now vectorized.
* Minor documentation fixes.

### Fixed
* TBB includes were not always detected correctly by setup.py.

## v0.11.0 - 2018-09-27

### Added
* Example notebooks are now shown in the documentation.
* Many unit tests were added.
* New class: `freud.environment.LocalBondProjection`.
* `freud` is now available on the Python Package Index (PyPI) as
  `freud-analysis`.

### Changed
* Documentation was revised for several modules.
* New class `freud.box.ParticleBuffer` was adapted from the previous
  `VoronoiBuffer` to include support for triclinic boxes.
* The `bond` and `pmft` modules verify system dimensionality matches the
  coordinate system used.
* Minor optimization: arrays are reduced across threads only when necessary.

### Fixed
* NumPy arrays of lengths 2, 3, 6 are now correctly ducktyped into boxes.
* Removed internal use of deprecated code.
* C++ code using `uint` has been changed to `unsigned int`, to improve compiler
  compatibility.

### Deprecated
* In `freud.locality.LinkCell`, `computeCellList()` has been replaced by
  `compute()`.

### Removed
* The `kspace` module has been removed.

## v0.10.0 - 2018-08-27

### Added
* Codecov to track test coverage.
* Properties were added to MatchEnv, AngularSeparation, Cubatic/Nematic order
  parameters, Voronoi.

### Changed
* freud uses Cython and setup.py instead of CMake for installation.
* Properties (not get functions) are the official way to access computed
  results.
* Interface module has been improved significantly.
* density.FloatCF, density.ComplexCF, order parameter documentation is
  improved.
* Many compute methods now use points, orientations from ref\_points,
  ref\_orientations if not provided.
* Reset methods have been renamed to `reset`.

### Fixed
* `kspace` module had a missing factor of pi in the volume calculation of
  `FTsphere`.

### Deprecated
* Get functions have been deprecated.
* Setter methods have been deprecated.
* Reduce methods are called internally, so the user-facing methods have been
  deprecated.

### Removed
* GaussianDensity.resetDensity() is called internally.

## v0.9.0 - 2018-07-30

### Added
* Allow specification of rmin for LocalWl (previously was only possible for
  LocalQl).
* New environment module. Contains classes split from the order module.
* Box duck-typing: methods accepting a box argument will convert box-like
  objects into freud.box.Box objects.
* All Python/Cython code is now validated with flake8 during continuous
  integration.

### Changed
* Refactoring of LocalQl and LocalWl Steinhardt order parameters.
* MatchEnv uses BiMap instead of boost::bimap.
* All boost shared\_arrays have been replaced with std::shared\_ptr.
* Replaced boost geometry with standard containers in brute force registration
  code.
* NearestNeighbors automatically uses ref\_points as the points if points are
  not provided.
* Box::unwrap and Box::wrap return the vectors after updating.
* Everything other than true order parameters moved from Order module to
  Environment module.
* Use lambda function in parallel\_for in CorrelationFunction.
* Tests no longer depend on nose. Python's unittest is used instead.
* Vastly improved documentation clarity and correctness across all modules.
* Docstrings are now in Google format. The developer guide offers guidance for
  module authors.

### Fixed
* Fixed LocalDescriptors producing NaN's in some cases.
* Fixed cython passing C++ the default argument force\_resize to
  NeighborList::resize.
* Standardize freud.common.convert\_array error message.

### Removed
* Boost is no longer needed to build or run freud.
* Removed undocumented shapesplit module.
* Removed extra argument from TransOrderParam in C++.

## v0.8.2 - 2018-06-07

### Added
* Allow specification of maximum number of neighbors to use when computing
  LocalDescriptors

### Changed
* Using the default neighbor list with LocalDescriptors requires specifying the
  precompute argument
* Updated and improved tests
* Cleaned AngularSeparation module and documentation

## v0.8.1 - 2018-05-09

### Fixed
* Memory issue in nlist resolved

## v0.8.0 - 2018-04-06

### Added
* Voronoi neighborlist now includes periodic neighbors
* Voronoi neighborlist computes weight according to the facet area in 3D
* Box module exposes `getImage(vec)`
* Voronoi module can compute and return cell volumes/areas

### Changed
* Cluster module supports box argument in compute methods.
* Refactored C++ code to reduce extraneous #includes
* Refactored PMFT code
* Refactored box module to remove unused methods
* Resolved bug in `kspace.AnalyzeSFactor3D`

### Deprecated
* Box module `getCoordinates()` in favor of duplicate `box.makeCoordinates()`

### Removed
* Removed deprecated API for ComplexWRDF and FloatWRDF

## v0.7.0 - 2018-03-02

### Added
* Added nematic order parameter
* Added optional rmin argument to density.RDF
* Added credits file
* Wrote development guide
* Added Python interface for box periodicity

### Changed
* Various bug fixes and code cleaning
* Fixed all compile-time warnings
* Ensured PEP 8 compliance everywhere
* Minimized boost dependence
* Many documentation rewrites
* Wrote development guide
* Made tests deterministic (seeded RNGs)
* Removed deprecated Box API warnings
* Standardized numpy usage

## v0.6.4 - 2018-02-05

* Added a generic neighbor list interface
* Set up CircleCI for continuous integration
* Set up documentation on ReadTheDocs
* Added bumpversion support
* Various bug fixes
* Added python-style properties for accessing data
* Fixed issues with voronoi neighbor list

## v0.6.0

* trajectory module removed
* box constructor API updated
* PMFTXYZ API updated to take in more quaternions for `face_orientations`, or
  have a sensible default value
* NearestNeighbors:
    - over-expanding box fixed
    - strict rmax mode added
    - ability to get wrapped vectors added
    - minor updates to C-API to return full lists from C
* Addition of Bonding modules
* Addition of local environment matching

## v0.5.0

* Replace boost::shared\_array with std::shared\_ptr (C++ 11)
* Moved all tbb template classes to lambda expressions
* Moved trajectory.Box to box.Box
* trajectory is deprecated
* Fixed Bond Order Diagram and allow for global, local, or orientation
  correlation
* Added python-level voronoi calculation
* Fixed issues with compiling on OS X, including against conda python installs
* Added code to compute bonds between particles in various coordinate systems

## v0.4.1
* PMFT: Fixed issue involving binning of angles correctly
* PMFT: Fixed issue in R12 which prevented compute/accumulate from being called
  with non-flattened arrays
* PMFT: Updated xyz api to allow simpler symmetric orientations to be supplied
* PMFT: Updated pmftXY2D api
* PMFT: Histograms are properly normalized, allowing for comparison between
  systems without needing to "zero" the system
* fsph: Added library to calculate spherical harmonics via cython
* Local Descriptors: Uses fsph, updates to API
* Parallel: Added default behavior to setNumThreads and added context manager


## v0.4.0

* Add compiler flags for C++11 features
* Added Saru RNG (specifically for Cubatic Order Parameter, available to all)
* Cubatic Order Parameter
* Rank 4 tensor struct
* Environment Matching/Cluster Environment
* Shape aware fourier transform for structure factor calculation
* Added deprecation warnings; use python -W once to check warnings
* Added Change Log
* Moved all documentation in Sphinx; documentation improvements
* C++ wrapping moved from Boost to Cython
* Itercell only available in python 3.x
* PMFT:
    - XY
    - XYZ with symmetry, API updated
    - R, T1, T2
    - X, Y, T2
* viz removed (is not compatible with cython)

## No change logs prior to v0.4.0<|MERGE_RESOLUTION|>--- conflicted
+++ resolved
@@ -38,13 +38,10 @@
 * Renamed several Box methods, ParticleBuffer is now PeriodicBuffer.
 * Refactored and renamed attributes of Cluster and ClusterProperties modules.
 * All class attributes are stored in the C++ members and accessed via getters wrapped as Python properties.
-<<<<<<< HEAD
-* The Voronoi class was rewritten to use voro++ for vastly improved performance and correctness in edge cases.
-=======
 * Vector directionality is standardized for all computes that use it (always points from point to query\_point).
 * Neighbor-based compute methods now accept NeighborQuery objects as the first object, including (box, point) tuples.
 * Documentation uses automodule instead of autoclass.
->>>>>>> 6904b8ba
+* The Voronoi class was rewritten to use voro++ for vastly improved performance and correctness in edge cases.
 
 ### Fixed
 * Steinhardt uses the ThreadStorage class and properly resets memory where needed.
