--- conflicted
+++ resolved
@@ -34,11 +34,8 @@
 * APIs for several order parameters have been standardized.
 * SolidLiquid order parameter has been completely rewritten, fixing several bugs and simplifying its C++ code.
 * NeighborQuery objects require z == 0 for all points if the box is 2D.
-<<<<<<< HEAD
 * Refactored and renamed attributes of Cluster and ClusterProperties modules.
-=======
 * All class attributes are stored in the C++ members and accessed via getters wrapped as Python properties.
->>>>>>> 93fb0a96
 
 ### Fixed
 * Steinhardt uses the ThreadStorage class and properly resets memory where needed.
