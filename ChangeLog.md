--- conflicted
+++ resolved
@@ -4,7 +4,6 @@
 
 ## Upcoming: Changes for freud 2.0
 
-<<<<<<< HEAD
 ### Added
 * Ability to specify NeighborQuery objects as points for neighbor-based pair computes.
 * Various validation tests.
@@ -15,6 +14,7 @@
 * Renamed (ref\_points, points) to (points, query\_points) to clarify their usage.
 * Standardized naming of various common parameters across freud such as the search distance r\_max.
 * Updated GaussianDensity constructor to accept tuples as width instead of having 2 distinct signatures.
+* Removed unused query\_orientations from PMFTXYZ.
 
 ### Fixed
 * Steinhardt uses the ThreadStorage class and properly resets memory where needed.
@@ -22,16 +22,6 @@
 
 ### Removed
 * The freud.util module.
-
-=======
-### Changed
-* Removed unused query\_orientations from PMFTXYZ.
-
-### Fixed
-* Steinhardt uses the ThreadStorage class and properly resets memory where
-  needed.
-* Removed all neighbor exclusion logic from Steinhardt.
->>>>>>> e4b54f01
 
 ### Removed
 * Python 2 is no longer supported. Python 3.5+ is required.
