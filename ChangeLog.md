--- conflicted
+++ resolved
@@ -13,11 +13,8 @@
 ### Changed
 * Cluster module supports box argument in compute methods.
 * Refactored C++ code to reduce extraneous #includes
-<<<<<<< HEAD
 * Refactored PMFT code
-=======
 * Refactored box module to remove unused methods
->>>>>>> 8bbf9543
 * Resolved bug in `kspace.AnalyzeSFactor3D`.
 
 ### Deprecated
