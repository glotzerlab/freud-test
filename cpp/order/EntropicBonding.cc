--- conflicted
+++ resolved
@@ -59,128 +59,16 @@
     m_nn = new locality::NearestNeighbors(m_rmax, nNeighbors);
     }
 
-<<<<<<< HEAD
-=======
 EntropicBonding::~EntropicBonding()
     {
     delete m_nn;
     }
-
-class ComputeBonds
-    {
-    private:
-        unsigned int* m_bonds;
-        const box::Box& m_box;
-        const float m_xmax;
-        const float m_ymax;
-        const float m_rmax;
-        const locality::NearestNeighbors *m_nn;
-        const vec3<float> *m_points;
-        const float *m_orientations;
-        const unsigned int m_nP;
-        const unsigned int *m_bond_map;
-        const unsigned int m_nX;
-        const unsigned int m_nY;
-        const unsigned int m_nBonds;
-    public:
-        ComputeBonds(unsigned int* bonds,
-                     const box::Box& box,
-                     const float xmax,
-                     const float ymax,
-                     const float rmax,
-                     const locality::NearestNeighbors *nn,
-                     const vec3<float> *points,
-                     const float *orientations,
-                     const unsigned int nP,
-                     const unsigned int *bond_map,
-                     const unsigned int nX,
-                     const unsigned int nY,
-                     const unsigned int nBonds)
-            : m_bonds(bonds), m_box(box), m_xmax(xmax), m_ymax(ymax), m_rmax(rmax), m_nn(nn), m_points(points),
-              m_orientations(orientations), m_nP(nP), m_bond_map(bond_map), m_nX(nX), m_nY(nY), m_nBonds(nBonds)
-            {
-            }
-
-        void operator()( const blocked_range<size_t>& r ) const
-            {
-            float dx_inv = (float)m_nX/m_xmax;
-            float dy_inv = (float)m_nY/m_ymax;
-            float rmaxsq = m_rmax * m_rmax;
-            Index2D b_i = Index2D(m_nX, m_nY);
-            Index2D bonding_i = Index2D(m_nP, m_nBonds);
-
-            for(size_t i=r.begin(); i!=r.end(); ++i)
-                {
-                vec3<float> pos = m_points[i];
-                float angle = m_orientations[i];
-
-                //loop over neighbors
-                locality::NearestNeighbors::iteratorneighbor it = m_nn->iterneighbor(i);
-                for (unsigned int j = it.begin(); !it.atEnd(); j = it.next())
-                    {
-
-                    //compute r between the two particles
-                    vec3<float> delta = m_box.wrap(m_points[j] - pos);
-
-                    float rsq = dot(delta, delta);
-                    if (rsq > 1e-6)
-                        {
-                        //compute psi for neighboring particle(only constructed for 2d)
-                        // get orientation
-                        // I don't think this is needed
-                        // quat<float> orient(m_orientations[j]);
-                        vec2<float> v(delta.x, delta.y);
-                        rotmat2<float> myMat = rotmat2<float>::fromAngle(-angle);
-                        vec2<float> rotVec = myMat * v;
-                        float x = rotVec.x + m_xmax;
-                        float y = rotVec.y + m_ymax;
-                        // get theta, phi
-                        // float theta = atan2f(v.y, v.x);
-                        // theta = (theta < 0) ? theta+2*M_PI : theta;
-                        // theta = (theta > 2*M_PI) ? theta-2*M_PI : theta;
-                        // find the bin to increment
-                        float binx = floorf(x * dx_inv);
-                        float biny = floorf(y * dy_inv);
-                        // fast float to int conversion with truncation
-                        #ifdef __SSE2__
-                        unsigned int ibinx = _mm_cvtt_ss2si(_mm_load_ss(&binx));
-                        unsigned int ibiny = _mm_cvtt_ss2si(_mm_load_ss(&biny));
-                        #else
-                        unsigned int ibinx = (unsigned int)(binx);
-                        unsigned int ibiny = (unsigned int)(biny);
-                        #endif
-
-                        // log the bond
-                        if ((ibinx < m_nX) && (ibiny < m_nY))
-                            {
-                            // get the bond
-                            unsigned int bond = m_bond_map[b_i(ibinx, ibiny)];
-                            m_bonds[bonding_i(i, bond)] = j;
-                            }
-                        }
-                    }
-                }
-            }
-    };
->>>>>>> ce5b788c
 
 boost::shared_array<unsigned int> EntropicBonding::getBonds()
     {
     return m_bonds;
     }
 
-// boost::python::numeric::array EntropicBonding::getBondsPy()
-//     {
-//     int *arr = m_bonds.get();
-//     std::vector<intp> dims(2);
-//     dims[0] = m_nP;
-//     dims[1] = m_nBonds;
-//     return num_util::makeNum(arr, dims);
-//     }
-EntropicBonding::~EntropicBonding()
-    {
-    delete m_nn;
-    }
 
 void EntropicBonding::compute(box::Box& box,
                               vec3<float> *points,
@@ -264,4 +152,5 @@
     m_nP = nP;
     }
 
-}; }; // end namespace freud::order+}; }; // end namespace freud::order
+
