// Copyright (c) 2010-2019 The Regents of the University of Michigan
// This file is from the freud project, released under the BSD 3-Clause License.

#include <stdexcept>
#ifdef __SSE2__
#include <emmintrin.h>
#endif

#include "BondOrder.h"
#include "NeighborComputeFunctional.h"
#include "utils.h"

/*! \file BondOrder.h
    \brief Compute the bond order diagram for the system of particles.
*/

namespace freud { namespace environment {

// namespace-level constant 2*pi for convenient use everywhere.
constexpr float TWO_PI = 2.0 * M_PI;

BondOrder::BondOrder(unsigned int n_bins_theta, unsigned int n_bins_phi, BondOrderMode mode)
    : BondHistogramCompute(), m_mode(mode)
{
    // sanity checks, but this is actually kinda dumb if these values are 1
    if (n_bins_theta < 2)
        throw std::invalid_argument("BondOrder requires at least 2 bins in theta.");
    if (n_bins_phi < 2)
        throw std::invalid_argument("BondOrder requires at least 2 bins in phi.");
    // calculate dt, dp
    /*
    0 < \theta < 2PI; 0 < \phi < PI
    */
    float dt = 2.0 * M_PI / float(n_bins_theta);
    float dp = M_PI / float(n_bins_phi);
    // this shouldn't be able to happen, but it's always better to check
    if (dt > 2.0 * M_PI)
        throw std::invalid_argument("2PI must be greater than dt");
    if (dp > M_PI)
        throw std::invalid_argument("PI must be greater than dp");

    // precompute the surface area array
    m_sa_array.prepare({n_bins_theta, n_bins_phi});
    for (unsigned int i = 0; i < n_bins_theta; i++)
    {
        for (unsigned int j = 0; j < n_bins_phi; j++)
        {
            float phi = (float) j * dp;
            float sa = dt * (cos(phi) - cos(phi + dp));
            m_sa_array(i, j) = sa;
        }
    }
    BHAxes axes;
    axes.push_back(std::make_shared<util::RegularAxis>(n_bins_theta, 0, TWO_PI));
    axes.push_back(std::make_shared<util::RegularAxis>(n_bins_phi, 0, M_PI));
    m_histogram = BondHistogram(axes);

    m_local_histograms = BondHistogram::ThreadLocalHistogram(m_histogram);
}

void BondOrder::reduce()
{
    m_histogram.reset();
    m_bo_array.prepare(m_histogram.shape());

    m_histogram.reduceOverThreadsPerBin(m_local_histograms, [&] (size_t i) {
            m_bo_array[i] = m_histogram[i] / m_sa_array[i] / static_cast<float>(m_frame_counter);
        });
}

const util::ManagedArray<float> &BondOrder::getBondOrder()
{
    return reduceAndReturn(m_bo_array);
}

void BondOrder::accumulate(
                    const locality::NeighborQuery* neighbor_query,
                    quat<float>* orientations, vec3<float>* query_points,
                    quat<float>* query_orientations, unsigned int n_query_points,
                    const freud::locality::NeighborList* nlist,
                    freud::locality::QueryArgs qargs)
{
    accumulateGeneral(neighbor_query, query_points, n_query_points, nlist, qargs,
    [=] (const freud::locality::NeighborBond& neighbor_bond)
    {
<<<<<<< HEAD
        vec3<float> ref_pos = neighbor_query->getPoints()[neighbor_bond.point_idx];
        quat<float>& ref_q = orientations[neighbor_bond.point_idx];
        vec3<float> v = m_box.wrap(query_points[neighbor_bond.query_point_idx] - ref_pos);
        quat<float>& q = query_orientations[neighbor_bond.query_point_idx];
        if (b_mode == obcd)
=======
        vec3<float> ref_pos = neighbor_query->getPoints()[neighbor_bond.ref_id];
        quat<float>& ref_q = orientations[neighbor_bond.ref_id];
        vec3<float> v = m_box.wrap(query_points[neighbor_bond.id] - ref_pos);
        quat<float>& q = query_orientations[neighbor_bond.id];
        if (m_mode == obcd)
>>>>>>> a7cc2606
        {
            // give bond directions of neighboring particles rotated by the matrix
            // that takes the orientation of particle neighbor_bond.id to the orientation of
            // particle neighbor_bond.ref_id.
            v = rotate(conj(ref_q), v);
            v = rotate(q, v);
        }
        else if (m_mode == lbod)
        {
            // give bond directions of neighboring particles rotated into the
            // local orientation of the central particle.
            v = rotate(conj(ref_q), v);
        }
        else if (m_mode == oocd)
        {
            // give the directors of neighboring particles rotated into the local
            // orientation of the central particle. pick a (random vector)
            vec3<float> z(0, 0, 1);
            // rotate that vector by the orientation of the neighboring particle
            z = rotate(q, z);
            // get the direction of this vector with respect to the orientation of
            // the central particle
            v = rotate(conj(ref_q), z);
        }

        // NOTE that angles are defined in the "mathematical" way, rather than how
        // most physics textbooks do it. get theta (azimuthal angle), phi (polar
        // angle)
        float theta = atan2f(v.y, v.x); //-Pi..Pi

        theta = fmod(theta, 2 * M_PI);
        if (theta < 0)
        {
            theta += 2 * M_PI;
        }

        // NOTE that the below has replaced the commented out expression for phi.
        float phi = acos(v.z / sqrt(dot(v, v))); // 0..Pi

        m_local_histograms(theta, phi);
    });
}

}; }; // end namespace freud::environment<|MERGE_RESOLUTION|>--- conflicted
+++ resolved
@@ -83,19 +83,11 @@
     accumulateGeneral(neighbor_query, query_points, n_query_points, nlist, qargs,
     [=] (const freud::locality::NeighborBond& neighbor_bond)
     {
-<<<<<<< HEAD
         vec3<float> ref_pos = neighbor_query->getPoints()[neighbor_bond.point_idx];
         quat<float>& ref_q = orientations[neighbor_bond.point_idx];
         vec3<float> v = m_box.wrap(query_points[neighbor_bond.query_point_idx] - ref_pos);
         quat<float>& q = query_orientations[neighbor_bond.query_point_idx];
-        if (b_mode == obcd)
-=======
-        vec3<float> ref_pos = neighbor_query->getPoints()[neighbor_bond.ref_id];
-        quat<float>& ref_q = orientations[neighbor_bond.ref_id];
-        vec3<float> v = m_box.wrap(query_points[neighbor_bond.id] - ref_pos);
-        quat<float>& q = query_orientations[neighbor_bond.id];
         if (m_mode == obcd)
->>>>>>> a7cc2606
         {
             // give bond directions of neighboring particles rotated by the matrix
             // that takes the orientation of particle neighbor_bond.id to the orientation of
