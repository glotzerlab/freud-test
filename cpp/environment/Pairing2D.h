// Copyright (c) 2010-2018 The Regents of the University of Michigan
// This file is part of the freud project, released under the BSD 3-Clause License.

#ifndef PAIRING2D_H
#define PAIRING2D_H

#include <memory>
#include <ostream>
#include <tbb/tbb.h>

#include "box.h"
#include "VectorMath.h"
#include "NearestNeighbors.h"
#include "Index1D.h"

<<<<<<< HEAD
namespace freud { namespace order {
=======
#ifndef _PAIRING2D_H__
#define _PAIRING2D_H__

namespace freud { namespace environment {
>>>>>>> 8cd98c2b

//! Computes the number of matches for a given set of points
/*!
*/
class Pairing2D
    {
    public:
        //! Constructor
        Pairing2D(const float rmax,
                  const unsigned int k,
                  float comp_dot_tol);

        //! Destructor
        ~Pairing2D();

        //! Get the simulation box
        const box::Box& getBox() const
            {
            return m_box;
            }

        //! Get a reference to the last computed match array
        std::shared_ptr<unsigned int> getMatch()
            {
            return m_match_array;
            }

        //! Get a reference to the last computed pair array
        std::shared_ptr<unsigned int> getPair()
            {
            return m_pair_array;
            }

        //! Compute the pairing function
        void compute(box::Box& box,
                     const freud::locality::NeighborList *nlist,
                     const vec3<float>* points,
                     const float* orientations,
                     const float* comp_orientations,
                     const unsigned int Np,
                     const unsigned int No);

        unsigned int getNumParticles()
            {
            return m_Np;
            }

    private:
        void ComputePairing2D(const freud::locality::NeighborList *nlist,
                              const vec3<float> *points,
                              const float *orientations,
                              const float *comp_orientations,
                              const unsigned int Np,
                              const unsigned int No);

        box::Box m_box;                   //!< Simulation box where the particles belong
        float m_rmax;                     //!< Maximum r to check for nearest neighbors
        std::shared_ptr<unsigned int> m_match_array;        //!< unsigned int array of whether particle i is paired
        std::shared_ptr<unsigned int> m_pair_array;         //!< array of pairs for particle i
        /* unsigned int m_nmatch;         //!< Number of matches */
        /* unsigned int m_k;              //!< Number of nearest neighbors to check */
        unsigned int m_Np;                //!< Last number of points computed
        unsigned int m_No;                //!< Last number of complementary orientations used
        float m_comp_dot_tol;             //!< Maximum r at which to compute g(r)

    };

}; }; // end namespace freud::environment

#endif // PAIRING2D_H<|MERGE_RESOLUTION|>--- conflicted
+++ resolved
@@ -13,14 +13,7 @@
 #include "NearestNeighbors.h"
 #include "Index1D.h"
 
-<<<<<<< HEAD
-namespace freud { namespace order {
-=======
-#ifndef _PAIRING2D_H__
-#define _PAIRING2D_H__
-
 namespace freud { namespace environment {
->>>>>>> 8cd98c2b
 
 //! Computes the number of matches for a given set of points
 /*!
