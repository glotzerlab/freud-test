--- conflicted
+++ resolved
@@ -26,16 +26,12 @@
         return m_neighbor_list;
     }
 
-<<<<<<< HEAD
     std::vector<std::vector<int>> getNeighbors() const
     {
         return m_neighbors;
     }
 
-    const std::vector<std::vector<vec3<double>>> getPolytopes() const
-=======
     std::vector<std::vector<vec3<double>>> getPolytopes() const
->>>>>>> b890f5a3
     {
         return m_polytopes;
     }
