--- conflicted
+++ resolved
@@ -6,31 +6,11 @@
 
 #include "Box.h"
 #include "NeighborList.h"
-<<<<<<< HEAD
 #include "NeighborBond.h"
-
-namespace freud { namespace locality {
-
-=======
 #include "VectorMath.h"
 
 namespace freud { namespace locality {
 
-struct NeighborBond
-{
-    NeighborBond() : index_i(0), index_j(0), weight(0), distance(0) {}
-
-    NeighborBond(unsigned int index_i, unsigned int index_j, float w, float d)
-        : index_i(index_i), index_j(index_j), weight(w), distance(d)
-    {}
-
-    unsigned int index_i; //! The point id.
-    unsigned int index_j; //! The reference point id.
-    float weight;         //! The weight of this bond.
-    float distance;       //! The distance bewteen the points.
-};
-
->>>>>>> 747aa110
 class Voronoi
 {
 public:
