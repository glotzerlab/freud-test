# Copyright (c) 2010-2019 The Regents of the University of Michigan
# This file is from the freud project, released under the BSD 3-Clause License.

R"""
The :mod:`freud.locality` module contains data structures to efficiently
locate points based on their proximity to other points.
"""
import sys
import numpy as np
import freud.common
import itertools
import warnings
import logging
import copy

from libcpp cimport bool as cbool
from freud.util cimport vec3
from cython.operator cimport dereference
from libcpp.memory cimport shared_ptr
from libcpp.vector cimport vector
from freud._locality cimport ITERATOR_TERMINATOR
from freud.common cimport Compute

cimport freud._locality
cimport freud.box
cimport numpy as np

logger = logging.getLogger(__name__)

# numpy must be initialized. When using numpy from C or Cython you must
# _always_ do that, or you will have segfaults
np.import_array()

cdef class _QueryArgs:
    R"""Container for query arguments.

    This class is use internally throughout freud to provide a nice interface
    between keyword- or dict-style query arguments and the C++ QueryArgs
    object. All arguments are funneled through this interface, which constructs
    the appropriate C++ QueryArgs object that can then be used in C++ compute
    calls.
    """

    def __cinit__(self, mode=None, r_min=None, r_max=None, r_guess=None,
                  num_neighbors=None, exclude_ii=None,
                  scale=None, **kwargs):
        if type(self) == _QueryArgs:
            self.thisptr = new freud._locality.QueryArgs()
            self.mode = mode
            if r_max is not None:
                self.r_max = r_max
            if r_min is not None:
                self.r_min = r_min
            if r_guess is not None:
                self.r_guess = r_guess
            if num_neighbors is not None:
                self.num_neighbors = num_neighbors
            if exclude_ii is not None:
                self.exclude_ii = exclude_ii
            if scale is not None:
                self.scale = scale
            if len(kwargs):
                err_str = ", ".join(
                    "{} = {}".format(k, v) for k, v in kwargs.items())
                raise ValueError(
                    "The following invalid query "
                    "arguments were provided: " +
                    err_str)

    def __dealloc__(self):
        if type(self) == _QueryArgs:
            del self.thisptr

    def update(self, qargs):
        if qargs is None:
            return
        for arg in qargs:
            if hasattr(self, arg):
                setattr(self, arg, qargs[arg])
            else:
                raise ValueError("You have passed an invalid query argument")

    @classmethod
    def from_dict(cls, mapping):
        """Create _QueryArgs from mapping."""
        return cls(**mapping)

    @property
    def mode(self):
        if self.thisptr.mode == freud._locality.QueryType.none:
            return None
        elif self.thisptr.mode == freud._locality.QueryType.ball:
            return 'ball'
        elif self.thisptr.mode == freud._locality.QueryType.nearest:
            return 'nearest'
        else:
            raise ValueError("Unknown mode {} set!".format(self.thisptr.mode))

    @mode.setter
    def mode(self, value):
        if value == 'none' or value is None:
            self.thisptr.mode = freud._locality.QueryType.none
        elif value == 'ball':
            self.thisptr.mode = freud._locality.QueryType.ball
        elif value == 'nearest':
            self.thisptr.mode = freud._locality.QueryType.nearest
        else:
            raise ValueError("You have passed an invalid mode.")

    @property
    def r_guess(self):
        return self.thisptr.r_guess

    @r_guess.setter
    def r_guess(self, value):
        self.thisptr.r_guess = value

    @property
    def r_min(self):
        return self.thisptr.r_min

    @r_min.setter
    def r_min(self, value):
        self.thisptr.r_min = value

    @property
    def r_max(self):
        return self.thisptr.r_max

    @r_max.setter
    def r_max(self, value):
        self.thisptr.r_max = value

    @property
    def num_neighbors(self):
        return self.thisptr.num_neighbors

    @num_neighbors.setter
    def num_neighbors(self, value):
        self.thisptr.num_neighbors = value

    @property
    def exclude_ii(self):
        return self.thisptr.exclude_ii

    @exclude_ii.setter
    def exclude_ii(self, value):
        self.thisptr.exclude_ii = value

    @property
    def scale(self):
        return self.thisptr.scale

    @scale.setter
    def scale(self, value):
        self.thisptr.scale = value

    def __repr__(self):
        return ("freud.locality.{cls}(mode={mode}, r_max={r_max}, "
                "num_neighbors={num_neighbors}, exclude_ii={exclude_ii}, "
                "scale={scale})").format(
                    cls=type(self).__name__,
                    mode=self.mode, r_max=self.r_max,
                    num_neighbors=self.num_neighbors,
                    exclude_ii=self.exclude_ii,
                    scale=self.scale)

    def __str__(self):
        return repr(self)


cdef class NeighborQueryResult:
    R"""Class encapsulating the output of queries of NeighborQuery objects.

    .. warning::

        This class should not be instantiated directly, it is the
        return value of all `query*` functions of
        :class:`~NeighborQuery`. The class provides a convenient
        interface for iterating over query results, and can be
        transparently converted into a list or a
        :class:`~NeighborList` object.

    The :class:`~NeighborQueryResult` makes it easy to work with the results of
    queries and convert them to various natural objects. Additionally, the
    result is a generator, making it easy for users to lazily iterate over the
    object.
    """

    def __iter__(self):
        cdef freud._locality.NeighborBond npoint

        cdef const float[:, ::1] l_points = self.points
        cdef shared_ptr[freud._locality.NeighborQueryIterator] iterator = \
            self.nq.nqptr.query(
                <vec3[float]*> &l_points[0, 0],
                self.points.shape[0],
                dereference(self.query_args.thisptr))

        npoint = dereference(iterator).next()
        while npoint != ITERATOR_TERMINATOR:
            yield (npoint.query_point_idx, npoint.point_idx, npoint.distance)
            npoint = dereference(iterator).next()

        raise StopIteration

    def toNeighborList(self):
        """Convert query result to a freud NeighborList.

        Returns:
            :class:`~NeighborList`: A :mod:`freud` :class:`~NeighborList`
            containing all neighbor pairs found by the query generating this
            result object.
        """
        cdef const float[:, ::1] l_points = self.points
        cdef shared_ptr[freud._locality.NeighborQueryIterator] iterator = \
            self.nq.nqptr.query(
                <vec3[float]*> &l_points[0, 0],
                self.points.shape[0],
                dereference(self.query_args.thisptr))

        cdef freud._locality.NeighborList *cnlist = dereference(
            iterator).toNeighborList()
        cdef NeighborList nl = nlist_from_cnlist(cnlist)
        # Explicitly manage a manually created nlist so that it will be
        # deleted when the Python object is.
        nl._managed = True

        return nl


cdef class NeighborQuery:
    R"""Class representing a set of points along with the ability to query for
    neighbors of these points.

    .. warning::

        This class should not be instantiated directly. The subclasses
        :class:`~AABBQuery` and :class:`~LinkCell` provide the
        intended interfaces.

    The :class:`~.NeighborQuery` class represents the abstract interface for
    neighbor finding. The class contains a set of points and a simulation box,
    the latter of which is used to define the system and the periodic boundary
    conditions required for finding neighbors of these points. The primary mode
    of interacting with the :class:`~.NeighborQuery` is through the
    :meth:`~NeighborQuery.query` and :meth:`~NeighborQuery.queryBall`
    functions, which enable finding either the nearest neighbors of a point or
    all points within a distance cutoff, respectively.  Subclasses of
    NeighborQuery implement these methods based on the nature of the underlying
    data structure.

    Args:
        box (:class:`freud.box.Box`):
            Simulation box.
        points ((:math:`N`, 3) :class:`numpy.ndarray`):
            Point coordinates to build the structure.

    Attributes:
        box (:class:`freud.box.Box`):
            The box object used by this data structure.
        points (:class:`np.ndarray`):
            The array of points in this data structure.
    """

    def __cinit__(self):
        if type(self) is NeighborQuery:
            raise RuntimeError(
                "The NeighborQuery class is abstract, and should not be "
                "directly instantiated"
            )

    @property
    def box(self):
        return self._box

    @property
    def points(self):
        return np.asarray(self.points)

    def query(self, query_points, query_args):
        R"""Query for nearest neighbors of the provided point.

        Args:
            query_points ((:math:`N`, 3) :class:`numpy.ndarray`):
                Points to query for.
            query_args (dict):
                Query arguments determining how to find neighbors. For
                information on valid query argument, see the documentation of
                `~._QueryArgs`.

        Returns:
            :class:`~.NeighborQueryResult`: Results object containing the
            output of this query.
        """
        query_points = freud.common.convert_array(
            np.atleast_2d(query_points), shape=(None, 3))

        cdef _QueryArgs args = _QueryArgs.from_dict(query_args)
        return NeighborQueryResult.init(self, query_points, args)

    cdef freud._locality.NeighborQuery * get_ptr(self):
        R"""Returns a pointer to the raw C++ object we are wrapping."""
        return self.nqptr


cdef class NeighborList:
    R"""Class representing bonds between two sets of points.

    Compute classes contain a set of bonds between two sets of position
    arrays ("query points" and "points") and hold a list of index pairs
    :math:`\left(i, j\right)` where
    :math:`i < N_{query\_points}, j < N_{points}` corresponding to neighbor
    pairs between the two sets.

    For efficiency, all bonds must be sorted by the query point index, from
    least to greatest. Bonds have an query point index :math:`i` and a point
    index :math:`j`. The first bond index corresponding to a given query point
    can be found in :math:`\log(N_{bonds})` time using
    :meth:`find_first_index`, because bonds are ordered by the query point
    index.

    .. note::

       Typically, there is no need to instantiate this class directly.
       In most cases, users should manipulate
       :class:`freud.locality.NeighborList` objects received from a
       neighbor search algorithm, such as :class:`freud.locality.LinkCell`,
       :class:`freud.locality.AABBQuery`, or :class:`freud.locality.Voronoi`.

    Attributes:
        query_point_indices ((:math:`N_{bonds}`) :class:`np.ndarray`):
            The query point indices for each bond. This array is read-only to
            prevent breakage of :meth:`~.find_first_index()`. Equivalent to
            indexing with :code:`[:, 0]`.
        point_indices ((:math:`N_{bonds}`) :class:`np.ndarray`):
            The point indices for each bond. This array is read-only to
            prevent breakage of :meth:`~.find_first_index()`. Equivalent to
            indexing with :code:`[:, 1]`.
        weights ((:math:`N_{bonds}`) :class:`np.ndarray`):
            The weights for each bond. By default, bonds have a weight of 1.
        distances ((:math:`N_{bonds}`) :class:`np.ndarray`):
            The distances for each bond.
        segments ((:math:`N_{query\_points}`) :class:`np.ndarray`):
            A segment array indicating the first bond index for each query
            point.
        neighbor_counts ((:math:`N_{query\_points}`) :class:`np.ndarray`):
            A neighbor count array indicating the number of neighbors for each
            query point.

    Example::

       # Assume we have position as Nx3 array
       aq = freud.locality.AABBQuery(box, positions)
       nlist = aq.query(positions, {'r_max': 3}).toNeighborList()

       # Get all vectors from central particles to their neighbors
       rijs = (positions[nlist.point_indices] -
              positions[nlist.query_point_indices])
       rijs = box.wrap(rijs)

    The NeighborList can be indexed to access bond particle indices. Example::

       for i, j in nlist[:]:
           print(i, j)
    """

    @classmethod
    def from_arrays(cls, num_query_points, num_points, query_point_indices,
                    point_indices, distances, weights=None):
        R"""Create a NeighborList from a set of bond information arrays.

        Args:
            num_query_points (int):
                Number of query points (corresponding to
                :code:`query_point_indices`).
            num_points (int):
                Number of points (corresponding to :code:`point_indices`).
            query_point_indices (:class:`np.ndarray`):
                Array of integers corresponding to indices in the set of
                query points.
            point_indices (:class:`np.ndarray`):
                Array of integers corresponding to indices in the set of
                points.
            distances (:class:`np.ndarray`):
                Array of distances between corresponding query points and
                points.
            weights (:class:`np.ndarray`, optional):
                Array of per-bond weights (if :code:`None` is given, use a
                value of 1 for each weight) (Default value = :code:`None`).
        """
        query_point_indices = freud.common.convert_array(
            query_point_indices, shape=(None,), dtype=np.uint32)
        point_indices = freud.common.convert_array(
            point_indices, shape=query_point_indices.shape, dtype=np.uint32)

        distances = freud.common.convert_array(
            distances, shape=query_point_indices.shape)

        if weights is None:
            weights = np.ones(query_point_indices.shape, dtype=np.float32)
        weights = freud.common.convert_array(
            weights, shape=query_point_indices.shape)

        cdef const unsigned int[::1] l_query_point_indices = \
            query_point_indices
        cdef const unsigned int[::1] l_point_indices = point_indices
        cdef const float[::1] l_distances = distances
        cdef const float[::1] l_weights = weights
        cdef unsigned int l_num_bonds = l_query_point_indices.shape[0]
        cdef unsigned int l_num_query_points = num_query_points
        cdef unsigned int l_num_points = num_points

        cdef NeighborList result
        result = cls()
        result.thisptr = new freud._locality.NeighborList(
            l_num_bonds, &l_query_point_indices[0], l_num_query_points,
            &l_point_indices[0], l_num_points, &l_distances[0], &l_weights[0])

        return result

    def __cinit__(self, _null=False):
        # Setting _null to True will create a NeighborList with no underlying
        # C++ object. This is useful for passing NULL pointers to C++ to
        # indicate the lack of a NeighborList
        self._managed = not _null
        # Cython won't assign NULL without cast
        self.thisptr = <freud._locality.NeighborList *> NULL if _null \
            else new freud._locality.NeighborList()

    def __dealloc__(self):
        if self._managed:
            del self.thisptr

    cdef freud._locality.NeighborList * get_ptr(self):
        R"""Returns a pointer to the raw C++ object we are wrapping."""
        return self.thisptr

    cdef void copy_c(self, NeighborList other):
        R"""Copies the contents of other into this object."""
        self.thisptr.copy(dereference(other.thisptr))

    def copy(self, other=None):
        R"""Create a copy. If other is given, copy its contents into this
        object. Otherwise, return a copy of this object.

        Args:
            other (:class:`freud.locality.NeighborList`, optional):
                A NeighborList to copy into this object (Default value =
                :code:`None`).
        """
        if other is not None:
            assert isinstance(other, NeighborList)
            self.copy_c(other)
            return self
        else:
            new_copy = NeighborList()
            new_copy.copy(self)
            return new_copy

    def __getitem__(self, key):
        R"""Access the bond array by index or slice."""
        return freud.util.make_managed_numpy_array(
            &self.thisptr.getNeighbors(),
            freud.util.arr_type_t.UNSIGNED_INT)[key]

    @property
    def query_point_indices(self):
        return self[:, 0]

    @property
    def point_indices(self):
        return self[:, 1]

    @property
    def weights(self):
        return freud.util.make_managed_numpy_array(
            &self.thisptr.getWeights(),
            freud.util.arr_type_t.FLOAT)

    @property
    def distances(self):
        return freud.util.make_managed_numpy_array(
            &self.thisptr.getDistances(),
            freud.util.arr_type_t.FLOAT)

    @property
    def segments(self):
        return freud.util.make_managed_numpy_array(
            &self.thisptr.getSegments(),
            freud.util.arr_type_t.UNSIGNED_INT)

    @property
    def neighbor_counts(self):
        return freud.util.make_managed_numpy_array(
            &self.thisptr.getCounts(),
            freud.util.arr_type_t.UNSIGNED_INT)

    def __len__(self):
        R"""Returns the number of bonds stored in this object."""
        return self.thisptr.getNumBonds()

    def find_first_index(self, unsigned int i):
        R"""Returns the lowest bond index corresponding to a query particle
        with an index :math:`\geq i`.

        Args:
            i (unsigned int): The particle index.
        """
        return self.thisptr.find_first_index(i)

    def filter(self, filt):
        R"""Removes bonds that satisfy a boolean criterion.

        Args:
            filt (:class:`np.ndarray`):
                Boolean-like array of bonds to keep (True means the bond
                will not be removed).

        .. note:: This method modifies this object in-place.

        Example::

            # Keep only the bonds between particles of type A and type B
            nlist.filter(types[nlist.query_point_indices] != types[nlist.point_indices])
        """  # noqa E501
        filt = np.ascontiguousarray(filt, dtype=np.bool)
        cdef np.ndarray[np.uint8_t, ndim=1, cast=True] filt_c = filt
        cdef cbool * filt_ptr = <cbool*> filt_c.data
        self.thisptr.filter(filt_ptr)
        return self

    def filter_r(self, float r_max, float r_min=0):
        R"""Removes bonds that are outside of a given radius range.

        Args:
            r_max (float):
                Maximum bond distance in the resulting neighbor list.
            r_min (float, optional):
                Minimum bond distance in the resulting neighbor list
                (Default value = :code:`0`).
        """
        self.thisptr.filter_r(r_max, r_min)
        return self


cdef NeighborList nlist_from_cnlist(freud._locality.NeighborList *c_nlist):
    """Create a Python NeighborList object that points to an existing C++
    NeighborList object.

    This functions generally serves two purposes. Any special locality
    NeighborList generators, like :class:`~.Voronoi`, should use this as a way
    to point to the C++ NeighborList they generate internally. Additionally,
    any compute method that requires a :class:`~.NeighborList` (i.e. cannot do
    with just a :class:`~.NeighborQuery`) should also expose the internally
    computed :class:`~.NeighborList` using this method.
    """
    cdef NeighborList result
    result = NeighborList()
    del result.thisptr
    result._managed = False
    result.thisptr = c_nlist
    return result


def make_default_nq(box, points):
    R"""Helper function to return a NeighborQuery object.

    Currently the resolution for NeighborQuery objects is such that if Python
    users pass in a numpy array of points and a box, we always make a RawPoints
    object. On the C++ side, the RawPoints object internally constructs an
    AABBQuery object to find neighbors if needed. On the Python side, making
    the RawPoints object is just so that compute functions on the C++ side
    don't require overloads to work.

    Args:
        box (:class:`freud.box.Box`):
            Simulation box.
        points (:class:`freud.locality.NeighborQuery` or :class:`numpy.ndarray`):
            NeighborQuery object or NumPy array used to build :class:`RawPoints`.

    Returns:
        :class:`freud.locality.NeighborQuery`
            The same :class:`NeighborQuery` object if one is given or :class:`RawPoints`
            built from :code:`box` and :code:`points`.
    """  # noqa: E501
    if isinstance(points, NeighborQuery):
        if points.box != box:
            raise ValueError("The box provided and the box of the"
                             "NeighborQuery object are different")
        return points

    points = freud.common.convert_array(
        points, shape=(None, 3))
    cdef RawPoints rp = RawPoints(box, points)
    return rp


def make_default_nlist(box, points, query_points, query_args, nlist=None):
    R"""Helper function to return a neighbor list object if is given, or to
    construct one using AABBQuery if it is not.

    Args:
        box (:class:`freud.box.Box`):
            Simulation box.
        points ((:math:`N_{particles}`, 3) :class:`numpy.ndarray`):
            Points for the neighborlist.
        query_points ((:math:`N_{particles}`, 3) :class:`numpy.ndarray`):
            Query points to construct the neighborlist.
        query_args (dict):
            Query arguments to use. Note that, if it is not one of the provided
            query arguments, :code:`exclude_ii` will be set to :code:`False` if
            query_points is :code:`None` and :code:`True` otherwise.
        nlist (:class:`freud.locality.NeighborList`, optional):
            NeighborList to use to find bonds (Default value = :code:`None`).

    Returns:
        tuple (:class:`freud.locality.NeighborList`, :class:`freud.locality.AABBQuery`):
            The NeighborList and the owning AABBQuery object.
    """  # noqa: E501
    if nlist is not None:
        return nlist

    cdef AABBQuery aq = AABBQuery(box, points)
    query_args.setdefault('exclude_ii', query_points is None)
    cdef _QueryArgs qa = _QueryArgs.from_dict(query_args)
    qp = query_points if query_points is not None else points
    cdef NeighborList aq_nlist = aq.query(
        qp, query_args).toNeighborList()

    return aq_nlist


cdef class RawPoints(NeighborQuery):
    R"""Dummy class that only contains minimal information
    to make C++ side work well.

    Attributes:
        box (:class:`freud.locality.Box`):
            The simulation box.
        points (:class:`np.ndarray`):
            The points associated with this class.
    """  # noqa: E501

    def __cinit__(self, box, points):
        cdef const float[:, ::1] l_points
        if type(self) is RawPoints:
            # Assume valid set of arguments is passed
            self._box = freud.common.convert_box(box)
            self.points = freud.common.convert_array(
                points, shape=(None, 3))
            l_points = self.points
            self.thisptr = self.nqptr = new freud._locality.RawPoints(
                dereference(self._box.thisptr),
                <vec3[float]*> &l_points[0, 0],
                self.points.shape[0])

    def __dealloc__(self):
        if type(self) is RawPoints:
            del self.thisptr


cdef class AABBQuery(NeighborQuery):
    R"""Use an AABB tree to find neighbors.

    Attributes:
        box (:class:`freud.locality.Box`):
            The simulation box.
        points (:class:`np.ndarray`):
            The points associated with this class.
    """  # noqa: E501

    def __cinit__(self, box, points):
        cdef const float[:, ::1] l_points
        if type(self) is AABBQuery:
            # Assume valid set of arguments is passed
            self._box = freud.common.convert_box(box)
            self.points = freud.common.convert_array(
                points, shape=(None, 3)).copy()
            l_points = self.points
            self.thisptr = self.nqptr = new freud._locality.AABBQuery(
                dereference(self._box.thisptr),
                <vec3[float]*> &l_points[0, 0],
                self.points.shape[0])

    def __dealloc__(self):
        if type(self) is AABBQuery:
            del self.thisptr


cdef class IteratorLinkCell:
    R"""Iterates over the particles in a cell.

    Example::

       # Grab particles in cell 0
       for j in linkcell.itercell(0):
           print(positions[j])
    """

    def __cinit__(self):
        # Must be running python 3.x
        current_version = sys.version_info
        if current_version.major < 3:
            raise RuntimeError(
                "Must use python 3.x or greater to use IteratorLinkCell")
        else:
            self.thisptr = new freud._locality.IteratorLinkCell()

    def __dealloc__(self):
        del self.thisptr

    cdef void copy(self, const freud._locality.IteratorLinkCell & rhs):
        self.thisptr.copy(rhs)

    def next(self):
        R"""Implements iterator interface"""
        cdef unsigned int result = self.thisptr.next()
        if self.thisptr.atEnd():
            raise StopIteration()
        return result

    def __next__(self):
        return self.next()

    def __iter__(self):
        return self


cdef class LinkCell(NeighborQuery):
    R"""Supports efficiently finding all points in a set within a certain
    distance from a given point.

    Args:
        box (:class:`freud.box.Box`):
            Simulation box.
        cell_width (float):
            Maximum distance to find particles within.
        points (:class:`np.ndarray`, optional):
            The points associated with this class, if used as a NeighborQuery
            object, i.e. built on one set of points that can then be queried
            against.  (Default value = :code:`None`).

    Attributes:
        box (:class:`freud.box.Box`):
            Simulation box.
        num_cells (unsigned int):
            The number of cells in the box.
        nlist (:class:`freud.locality.NeighborList`):
            The neighbor list stored by this object, generated by
            :meth:`~.compute()`.

    .. note::
        **2D:** :class:`freud.locality.LinkCell` properly handles 2D boxes.
        The points must be passed in as :code:`[x, y, 0]`.
        Failing to set z=0 will lead to undefined behavior.

    Example::

       # Assume positions are an Nx3 array
       lc = LinkCell(box, 1.5)
       lc.compute(box, positions)
       for i in range(positions.shape[0]):
           # Cell containing particle i
           cell = lc.getCell(positions[0])
           # List of cell's neighboring cells
           cellNeighbors = lc.getCellNeighbors(cell)
           # Iterate over neighboring cells (including our own)
           for neighborCell in cellNeighbors:
               # Iterate over particles in each neighboring cell
               for neighbor in lc.itercell(neighborCell):
                   pass # Do something with neighbor index

       # Using NeighborList API
       dens = density.LocalDensity(1.5, 1, 1)
       dens.compute(box, positions, nlist=lc.nlist)
    """

    def __cinit__(self, box, cell_width, points):
        self._box = freud.common.convert_box(box)
        cdef const float[:, ::1] l_points
        self.points = freud.common.convert_array(
            points, shape=(None, 3)).copy()
        l_points = self.points
        self.thisptr = self.nqptr = new freud._locality.LinkCell(
            dereference(self._box.thisptr), float(cell_width),
            <vec3[float]*> &l_points[0, 0],
            self.points.shape[0])

    def __dealloc__(self):
        del self.thisptr

    @property
    def box(self):
        return freud.box.BoxFromCPP(self.thisptr.getBox())

    @property
    def num_cells(self):
        return self.thisptr.getNumCells()

    def getCell(self, point):
        R"""Returns the index of the cell containing the given point.

        Args:
            point(:math:`\left(3\right)` :class:`numpy.ndarray`):
                Point coordinates :math:`\left(x,y,z\right)`.

        Returns:
            unsigned int: Cell index.
        """
        point = freud.common.convert_array(point, shape=(None, ))

        cdef const float[::1] cPoint = point

        return self.thisptr.getCell(dereference(<vec3[float]*> &cPoint[0]))

    def itercell(self, unsigned int cell):
        R"""Return an iterator over all particles in the given cell.

        Args:
            cell (unsigned int): Cell index.

        Returns:
            iter: Iterator to particle indices in specified cell.
        """
        current_version = sys.version_info
        if current_version.major < 3:
            raise RuntimeError(
                "Must use python 3.x or greater to use itercell")
        result = IteratorLinkCell()
        cdef freud._locality.IteratorLinkCell cResult = self.thisptr.itercell(
            cell)
        result.copy(cResult)
        return iter(result)

    def getCellNeighbors(self, cell):
        R"""Returns the neighboring cell indices of the given cell.

        Args:
            cell (unsigned int): Cell index.

        Returns:
            :math:`\left(N_{neighbors}\right)` :class:`numpy.ndarray`:
                Array of cell neighbors.
        """
        neighbors = self.thisptr.getCellNeighbors(int(cell))
        result = np.zeros(neighbors.size(), dtype=np.uint32)
        for i in range(neighbors.size()):
            result[i] = neighbors[i]
        return result


cdef class Voronoi(Compute):
    R"""Computes Voronoi diagrams using voro++.

    Voronoi diagrams (`Wikipedia
    <https://en.wikipedia.org/wiki/Voronoi_diagram>`_) are composed of convex
    polytopes (polyhedra in 3D, polygons in 2D) called cells, corresponding to
    each input point. The cells bound a region of Euclidean space for which all
    contained points are closer to a corresponding input point than any other
    input point. A ridge is defined as a boundary between cells, which contains
    points equally close to two or more input points.

    The voro++ library [Rycroft2009]_ is used for fast computations of the
    Voronoi diagram.

    .. [Rycroft2009] Rycroft, Chris (2009). Voro++: a three-dimensional Voronoi
       cell library in C++. Technical Report. https://doi.org/10.2172/946741

    Attributes:
        nlist (:class:`~.locality.NeighborList`):
            Returns a neighbor list weighted by ridge area (length in 2D).
        polytopes (list[:class:`numpy.ndarray`]):
            A list of :class:`numpy.ndarray` defining Voronoi polytope vertices
            for each cell.
        volumes (:math:`\left(N_{points} \right)` :class:`numpy.ndarray`):
            Returns an array of Voronoi cell volumes (areas in 2D).
    """

    def __cinit__(self):
        self.thisptr = new freud._locality.Voronoi()
        self._nlist = NeighborList()

<<<<<<< HEAD
    def __dealloc__(self):
        del self.thisptr
=======
    def _qhull_compute(self, box, positions, buffer, images):
        R"""Calls PeriodicBuffer and qhull

        Args:
            box (:class:`freud.box.Box`):
                Simulation box (Default value = :code:`None`).
            positions ((:math:`N_{particles}`, 3) :class:`numpy.ndarray`):
                Points to calculate Voronoi diagram for.
            buffer (float):
                Buffer distance within which to look for images
                (Default value = :code:`None`).
            images (bool):
                If ``False``, ``buffer`` is a distance. If ``True``
                (default),``buffer`` is a number of images to replicate in each
                dimension.
        """
        # Compute the buffer particles in C++
        pbuff = freud.box.PeriodicBuffer(box)
        pbuff.compute(positions, buffer, images)
        buffer_points = pbuff.buffer_points
        buffer_ids = pbuff.buffer_ids

        if buffer_points.size > 0:
            expanded_points = np.concatenate((positions, buffer_points))
            expanded_ids = np.concatenate((
                np.arange(len(positions)), buffer_ids))
        else:
            expanded_points = positions
            expanded_ids = np.arange(len(positions))

        # Use only the first two components if the box is 2D
        if box.is2D:
            expanded_points = expanded_points[:, :2]

        expanded_points = freud.common.convert_array(
            np.atleast_2d(expanded_points),
            shape=(None, 2 if box.is2D else 3))

        # Use qhull to get the points
        return qvoronoi(expanded_points), expanded_ids, expanded_points
>>>>>>> 6904b8ba

    @Compute._compute()
    def compute(self, box, points):
        R"""Compute Voronoi diagram.

        Args:
            box (:class:`freud.box.Box`):
                Simulation box.
            points ((:math:`N_{points}`, 3) :class:`numpy.ndarray`):
                Points used to calculate Voronoi diagram.
        """
<<<<<<< HEAD
        self._box = freud.common.convert_box(box)
=======
        # If box or buff is not specified, revert to object quantities
        cdef freud.box.Box b
        if box is None:
            b = self._box
        else:
            b = freud.common.convert_box(box)

        voronoi, expanded_id, expanded_point = self._qhull_compute(
            b, positions, buffer, images)

        vertices = voronoi.vertices

        # Add a z-component of 0 if the box is 2D
        if b.is2D:
            vertices = np.insert(vertices, 2, 0, 1)

        # compute neighbors
        cdef const int[:, ::1] ridge_points = np.asarray(
            voronoi.ridge_points, dtype=np.int32)
        cdef unsigned int n_ridges = ridge_points.shape[0]
        cdef const int[::1] ridge_vertices = np.asarray(list(
            itertools.chain.from_iterable(
                voronoi.ridge_vertices)), dtype=np.int32)

        # Must keep this in double precision
        cdef const double[:, ::1] vor_vertices = np.asarray(
            vertices, dtype=np.float64)
        cdef unsigned int N = len(positions)

        indices = [0]
        indices.extend(np.cumsum(
            [len(ridge) for ridge in voronoi.ridge_vertices]))
        cdef const int[::1] expanded_ids = \
            np.asarray(expanded_id, dtype=np.int32)

        cdef const double[:, ::1] expanded_points = \
            np.asarray(expanded_point, dtype=np.float64)
>>>>>>> 6904b8ba

        # voro++ uses double precision
        points = freud.common.convert_array(points, shape=(None, 3),
                                            dtype=np.float64)
        cdef const double[:, ::1] l_points = points
        cdef unsigned int n_points = len(points)

        self.thisptr.compute(
            dereference(self._box.thisptr),
            <vec3[double]*> &l_points[0, 0],
            n_points)

        return self

    @Compute._computed_property()
    def polytopes(self):
        R"""Polytope vertices of each Voronoi cell.

        Returns:
            list:
                List of :class:`numpy.ndarray` defining Voronoi polytope
                vertices for each cell.
        """
        polytopes = []
        cdef vector[vector[vec3[double]]] raw_polytopes = \
            self.thisptr.getPolytopes()
        cdef size_t i
        cdef size_t j
        cdef size_t num_verts
        cdef vector[vec3[double]] raw_vertices
        cdef double[:, ::1] polytope_vertices
        for i in range(raw_polytopes.size()):
            raw_vertices = raw_polytopes[i]
            num_verts = raw_vertices.size()
            polytope_vertices = np.empty((num_verts, 3), dtype=np.float64)
            for j in range(num_verts):
                polytope_vertices[j, 0] = raw_vertices[j].x
                polytope_vertices[j, 1] = raw_vertices[j].y
                polytope_vertices[j, 2] = raw_vertices[j].z
            polytopes.append(np.asarray(polytope_vertices))
        return polytopes

    @Compute._computed_property()
    def volumes(self):
        R"""Returns an array of volumes (areas in 2D) of the Voronoi cells.

        Returns:
            :math:`\left(N_{points} \right)` :class:`numpy.ndarray`:
                Array of Voronoi polytope volumes (areas in 2D).
        """
        return freud.util.make_managed_numpy_array(
            &self.thisptr.getVolumes(),
            freud.util.arr_type_t.DOUBLE)

    @Compute._computed_property()
    def nlist(self):
        R"""Returns the computed :class:`~.locality.NeighborList`.

        The :class:`~.locality.NeighborList` computed by this class is
        weighted. In 2D systems, the bond weight is the length of the ridge
        (boundary line) between the neighboring points' Voronoi cells. In 3D
        systems, the bond weight is the area of the ridge (boundary polygon)
        between the neighboring points' Voronoi cells. The weights are not
        normalized, and the weights for each query point sum to the surface
        area (perimeter in 2D) of the polytope.

        It is possible for pairs of points to appear multiple times in the
        neighbor list. For example, in a small unit cell, points may neighbor
        one another on multiple sides because of periodic boundary conditions.

        Returns:
            :class:`~.locality.NeighborList`: Neighbor list.
        """
        self._nlist = nlist_from_cnlist(self.thisptr.getNeighborList().get())
        return self._nlist

    def __repr__(self):
        return "freud.locality.{cls}()".format(
            cls=type(self).__name__)

    def __str__(self):
        return repr(self)

    @Compute._computed_method()
    def plot(self, ax=None):
        """Plot Voronoi diagram.

        Args:
            ax (:class:`matplotlib.axes.Axes`): Axis to plot on. If
                :code:`None`, make a new figure and axis.
                (Default value = :code:`None`)

        Returns:
            :class:`matplotlib.axes.Axes`: Axis with the plot.
        """
        import freud.plot
        if not self._box.is2D:
            return None
        else:
            return freud.plot.voronoi_plot(self._box, self.polytopes, ax=ax)

    def _repr_png_(self):
        import freud.plot
        try:
            return freud.plot.ax_to_bytes(self.plot())
        except AttributeError:
            return None


cdef class PairCompute(Compute):
    R"""Parent class for all compute classes in freud that depend on finding
    nearest neighbors.

    The purpose of this class is to consolidate some of the logic for parsing
    the numerous possible inputs to the compute calls of such classes. In
    particular, this class contains a helper function that calls the necessary
    functions to create NeighborQuery and NeighborList classes as needed, as
    well as dealing with boxes and query arguments.
    """

    def preprocess_arguments(self, neighbor_query, query_points=None,
                             neighbors=None, dimensions=None):
        """Process standard compute arguments into freud's internal types by
        calling all the required internal functions.

        This function handles the preprocessing of boxes and points into
        :class:`freud.locality.NeighborQuery` objects, the determination of how
        to handle the NeighborList object, the creation of default query
        arguments as needed, deciding what `query_points` are, and setting the
        appropriate `exclude_ii` flag.

        Args:
            neighbor_query (:class:`freud.locality.NeighborQuery` or tuple):
                If a tuple, must be of the form (box_like, array_like), i.e. it
                must be an object that can be converted into a
                :class:`freud.locality.NeighborQuery`.
            box (:class:`freud.box.Box`):
                Simulation box.
            points ((:math:`N_{points}`, 3) :class:`numpy.ndarray`):
                Reference points used to calculate the RDF.
            query_points ((:math:`N_{query_points}`, 3) :class:`numpy.ndarray`, optional):
                Points used to calculate the RDF. Uses :code:`points` if
                not provided or :code:`None`.
            nlist (:class:`freud.locality.NeighborList`, optional):
                NeighborList to use to find bonds (Default value =
                :code:`None`).
            query_args (dict):
                A dictionary of query arguments (Default value = :code:`None`).
            dimensions (int):
                Number of dimensions the box should be. If not None, used to
                verify the box dimensions (Default value = :code:`None`).
        """  # noqa E501
        cdef NeighborQuery nq
        if not isinstance(neighbor_query, NeighborQuery):
            nq = RawPoints(*neighbor_query)
        else:
            nq = neighbor_query

        if dimensions is not None and dimensions != nq.box.dimensions:
            raise ValueError("The box must be {}-dimensional.".format(
                dimensions))

        # Resolve the two possible ways of passing neighbors (query arguments
        # or neighbor lists) based on the type of the neighbors argument.
        cdef NeighborList nlist
        cdef _QueryArgs qargs

        if type(neighbors) == NeighborList:
            nlist = neighbors
            qargs = _QueryArgs()
        elif neighbors is None or type(neighbors) == dict:
            # The default_query_args property must raise a NotImplementedError
            # if no query arguments were passed in and the class has no
            # reasonable choice of defaults.
            try:
                query_args = self.default_query_args if neighbors is None \
                    else neighbors.copy()
                query_args.setdefault('exclude_ii', query_points is None)
                qargs = _QueryArgs.from_dict(query_args)
                nlist = NeighborList(True)
            except NotImplementedError:
                raise

        if query_points is None:
            query_points = nq.points
        else:
            query_points = freud.common.convert_array(
                query_points, shape=(None, 3))
        cdef const float[:, ::1] l_query_points = query_points
        cdef unsigned int num_query_points = l_query_points.shape[0]
        return (nq, nlist, qargs, l_query_points, num_query_points)

    @property
    def default_query_args(self):
        raise NotImplementedError(
            "The {} class does not provide default query arguments. You must "
            "either provide query arguments or a neighbor list to this "
            "compute method.".format(type(self).__name__))


cdef class SpatialHistogram(PairCompute):
    R"""Parent class for all compute classes in freud that perform a spatial
    binning of particle bonds by distance.
    """

    def __cinit__(self):
        # Abstract class
        pass

    @property
    def default_query_args(self):
        return dict(mode="ball", r_max=self.r_max)

    @Compute._computed_property()
    def box(self):
        return freud.box.BoxFromCPP(self.histptr.getBox())

    @Compute._computed_property()
    def bin_counts(self):
        return freud.util.make_managed_numpy_array(
            &self.histptr.getBinCounts(),
            freud.util.arr_type_t.UNSIGNED_INT)

    @property
    def bin_centers(self):
        # Must create a local reference or Cython tries to access an rvalue by
        # reference in the list comprehension.
        vec = self.histptr.getBinCenters()
        return [np.array(b, copy=True) for b in vec]

    @property
    def bin_edges(self):
        # Must create a local reference or Cython tries to access an rvalue by
        # reference in the list comprehension.
        vec = self.histptr.getBinEdges()
        return [np.array(b, copy=True) for b in vec]

    @property
    def bounds(self):
        # Must create a local reference or Cython tries to access an rvalue by
        # reference in the list comprehension.
        vec = self.histptr.getBounds()
        return [tuple(b) for b in vec]

    @property
    def nbins(self):
        return list(self.histptr.getAxisSizes())

    @Compute._reset
    def reset(self):
        R"""Resets the values of RDF in memory."""
        self.histptr.reset()


cdef class SpatialHistogram1D(SpatialHistogram):
    R"""Subclasses SpatialHistogram to provide a simplified API for
    properties of 1-dimensional histograms.
    """

    def __cinit__(self):
        # Abstract class
        pass

    @property
    def bin_centers(self):
        # Must create a local reference or Cython tries to access an rvalue by
        # reference in the list comprehension.
        vec = self.histptr.getBinCenters()
        return np.array(vec[0], copy=True)

    @property
    def bin_edges(self):
        # Must create a local reference or Cython tries to access an rvalue by
        # reference in the list comprehension.
        vec = self.histptr.getBinEdges()
        return np.array(vec[0], copy=True)

    @property
    def bounds(self):
        # Must create a local reference or Cython tries to access an rvalue by
        # reference in the list comprehension.
        vec = self.histptr.getBounds()
        return vec[0]

    @property
    def nbins(self):
        return self.histptr.getAxisSizes()[0]<|MERGE_RESOLUTION|>--- conflicted
+++ resolved
@@ -881,51 +881,8 @@
         self.thisptr = new freud._locality.Voronoi()
         self._nlist = NeighborList()
 
-<<<<<<< HEAD
     def __dealloc__(self):
         del self.thisptr
-=======
-    def _qhull_compute(self, box, positions, buffer, images):
-        R"""Calls PeriodicBuffer and qhull
-
-        Args:
-            box (:class:`freud.box.Box`):
-                Simulation box (Default value = :code:`None`).
-            positions ((:math:`N_{particles}`, 3) :class:`numpy.ndarray`):
-                Points to calculate Voronoi diagram for.
-            buffer (float):
-                Buffer distance within which to look for images
-                (Default value = :code:`None`).
-            images (bool):
-                If ``False``, ``buffer`` is a distance. If ``True``
-                (default),``buffer`` is a number of images to replicate in each
-                dimension.
-        """
-        # Compute the buffer particles in C++
-        pbuff = freud.box.PeriodicBuffer(box)
-        pbuff.compute(positions, buffer, images)
-        buffer_points = pbuff.buffer_points
-        buffer_ids = pbuff.buffer_ids
-
-        if buffer_points.size > 0:
-            expanded_points = np.concatenate((positions, buffer_points))
-            expanded_ids = np.concatenate((
-                np.arange(len(positions)), buffer_ids))
-        else:
-            expanded_points = positions
-            expanded_ids = np.arange(len(positions))
-
-        # Use only the first two components if the box is 2D
-        if box.is2D:
-            expanded_points = expanded_points[:, :2]
-
-        expanded_points = freud.common.convert_array(
-            np.atleast_2d(expanded_points),
-            shape=(None, 2 if box.is2D else 3))
-
-        # Use qhull to get the points
-        return qvoronoi(expanded_points), expanded_ids, expanded_points
->>>>>>> 6904b8ba
 
     @Compute._compute()
     def compute(self, box, points):
@@ -937,47 +894,7 @@
             points ((:math:`N_{points}`, 3) :class:`numpy.ndarray`):
                 Points used to calculate Voronoi diagram.
         """
-<<<<<<< HEAD
         self._box = freud.common.convert_box(box)
-=======
-        # If box or buff is not specified, revert to object quantities
-        cdef freud.box.Box b
-        if box is None:
-            b = self._box
-        else:
-            b = freud.common.convert_box(box)
-
-        voronoi, expanded_id, expanded_point = self._qhull_compute(
-            b, positions, buffer, images)
-
-        vertices = voronoi.vertices
-
-        # Add a z-component of 0 if the box is 2D
-        if b.is2D:
-            vertices = np.insert(vertices, 2, 0, 1)
-
-        # compute neighbors
-        cdef const int[:, ::1] ridge_points = np.asarray(
-            voronoi.ridge_points, dtype=np.int32)
-        cdef unsigned int n_ridges = ridge_points.shape[0]
-        cdef const int[::1] ridge_vertices = np.asarray(list(
-            itertools.chain.from_iterable(
-                voronoi.ridge_vertices)), dtype=np.int32)
-
-        # Must keep this in double precision
-        cdef const double[:, ::1] vor_vertices = np.asarray(
-            vertices, dtype=np.float64)
-        cdef unsigned int N = len(positions)
-
-        indices = [0]
-        indices.extend(np.cumsum(
-            [len(ridge) for ridge in voronoi.ridge_vertices]))
-        cdef const int[::1] expanded_ids = \
-            np.asarray(expanded_id, dtype=np.int32)
-
-        cdef const double[:, ::1] expanded_points = \
-            np.asarray(expanded_point, dtype=np.float64)
->>>>>>> 6904b8ba
 
         # voro++ uses double precision
         points = freud.common.convert_array(points, shape=(None, 3),
