--- conflicted
+++ resolved
@@ -26,18 +26,6 @@
 cimport numpy as np
 
 logger = logging.getLogger(__name__)
-
-try:
-    from scipy.spatial import Voronoi as qvoronoi
-    from scipy.spatial import ConvexHull
-    _SCIPY_AVAILABLE = True
-except ImportError:
-    qvoronoi = None
-    msg = ('scipy.spatial.Voronoi is not available (requires scipy 0.12+), '
-           'so freud.voronoi is not available.')
-    logger.warning(msg)
-    _SCIPY_AVAILABLE = False
-
 
 # numpy must be initialized. When using numpy from C or Cython you must
 # _always_ do that, or you will have segfaults
@@ -884,10 +872,6 @@
 cdef class Voronoi(Compute):
     R"""Compute the Voronoi tessellation of a 2D or 3D system using voro++.
 
-<<<<<<< HEAD
-    .. moduleauthor:: Bradley Dice <bdice@bradleydice.com>
-    .. moduleauthor:: Yezhi Jin <jinyezhi@umich.com>
-=======
     Since qhull does not support periodic boundary conditions natively, we
     expand the box to include a portion of the particles' periodic images.
     The buffer width is given by the parameter :code:`buffer`. The
@@ -901,7 +885,6 @@
     computed is different from the size of the array of positions used in the
     :meth:`freud.locality.Voronoi.compute()` method, try recomputing using a
     larger buffer width.
->>>>>>> 30acc390
 
     Attributes:
         nlist (:class:`~.locality.NeighborList`):
@@ -946,27 +929,21 @@
             <vec3[double]*> &l_points[0, 0],
             N)
 
-        self._nlist = nlist_from_cnlist(self.thisptr.getNeighborList())
-
         return self
 
     @Compute._computed_property()
     def polytopes(self):
-        R"""Returns a list of polytope vertices corresponding to Voronoi cells.
-
-        If the buffer width is too small, then some polytopes may not be
-        closed (they may have a boundary at infinity), and these polytopes'
-        vertices are excluded from the list.
-
-        The length of the list returned by this method should be the same
-        as the array of positions used in the
-        :meth:`freud.locality.Voronoi.compute()` method, if all the polytopes
-        are closed. Otherwise try using a larger buffer width.
+        R"""Polytope vertices of each Voronoi cell.
+
+        The Voronoi cells are convex polytopes (polyhedra in 3D, polygons in
+        2D) corresponding to each input point. The polytopes bound a region of
+        Euclidean space for which all contained points are closer to a given
+        input point than any other input point.
 
         Returns:
             list:
-                List of :class:`numpy.ndarray` containing Voronoi polytope
-                vertices.
+                List of :class:`numpy.ndarray` defining Voronoi polytope
+                vertices for each cell.
         """
         polytopes = []
         cdef vector[vector[vec3[double]]] raw_polytopes = \
@@ -989,32 +966,35 @@
         return polytopes
 
     @Compute._computed_property()
-    def nlist(self):
-        R"""Returns a neighbor list object.
-
-        In the neighbor list, each neighbor pair has a weight value.
-
-        In 2D systems, the bond weight is the "ridge length" of the Voronoi
-        boundary line between the neighboring particles.
-
-        In 3D systems, the bond weight is the "ridge area" of the Voronoi
-        boundary polygon between the neighboring particles.
-
-        Returns:
-            :class:`~.locality.NeighborList`: Neighbor list.
-        """
-        return self._nlist
-
-    @Compute._computed_property()
     def volumes(self):
         R"""Returns an array of volumes (areas in 2D) corresponding to Voronoi
         cells.
 
         Returns:
-            (:math:`\left(N_{cells} \right)`) :class:`numpy.ndarray`:
+            (:math:`\left(N_points \right)`) :class:`numpy.ndarray`:
                 Array of voronoi polytope volumes (areas in 2D).
         """
-        return np.asarray(self.thisptr.getVolumes())
+        return freud.util.make_managed_numpy_array(
+            &self.thisptr.getVolumes(),
+            freud.util.arr_type_t.DOUBLE)
+
+    @Compute._computed_property()
+    def nlist(self):
+        R"""Returns a neighbor list object.
+
+        In the neighbor list, each neighbor pair has a weight value.
+
+        In 2D systems, the bond weight is the "ridge length" of the Voronoi
+        boundary line between the neighboring particles.
+
+        In 3D systems, the bond weight is the "ridge area" of the Voronoi
+        boundary polygon between the neighboring particles.
+
+        Returns:
+            :class:`~.locality.NeighborList`: Neighbor list.
+        """
+        self._nlist = nlist_from_cnlist(self.thisptr.getNeighborList().get())
+        return self._nlist
 
     def __repr__(self):
         return "freud.locality.{cls}()".format(
@@ -1058,57 +1038,10 @@
     particular, this class contains a helper function that calls the necessary
     functions to create NeighborQuery and NeighborList classes as needed, as
     well as dealing with boxes and query arguments.
-
-<<<<<<< HEAD
-    .. moduleauthor:: Vyas Ramasubramani <vramasub@umich.edu>
-    """
-
-    def preprocess_arguments(self, box, points, query_points=None, nlist=None,
-                             query_args=None, dimensions=None):
-=======
-    def __str__(self):
-        return repr(self)
-
-    @Compute._computed_method()
-    def plot(self, ax=None):
-        """Plot Voronoi diagram.
-
-        Args:
-            ax (:class:`matplotlib.axes.Axes`): Axis to plot on. If
-                :code:`None`, make a new figure and axis.
-                (Default value = :code:`None`)
-
-        Returns:
-            (:class:`matplotlib.axes.Axes`): Axis with the plot.
-        """
-        import freud.plot
-        if not self._box.is2D():
-            return None
-        else:
-            return freud.plot.voronoi_plot(self._box, self.polytopes, ax=ax)
-
-    def _repr_png_(self):
-        import freud.plot
-        try:
-            return freud.plot.ax_to_bytes(self.plot())
-        except AttributeError:
-            return None
-
-
-cdef class PairCompute(Compute):
-    R"""Parent class for all compute classes in freud that depend on finding
-    nearest neighbors.
-
-    The purpose of this class is to consolidate some of the logic for parsing
-    the numerous possible inputs to the compute calls of such classes. In
-    particular, this class contains a helper function that calls the necessary
-    functions to create NeighborQuery and NeighborList classes as needed, as
-    well as dealing with boxes and query arguments.
     """
 
     def preprocess_arguments(self, box, points, query_points=None,
                              neighbors=None, dimensions=None):
->>>>>>> 30acc390
         """Process standard compute arguments into freud's internal types by
         calling all the required internal functions.
 
@@ -1129,32 +1062,6 @@
             nlist (:class:`freud.locality.NeighborList`, optional):
                 NeighborList to use to find bonds (Default value =
                 :code:`None`).
-<<<<<<< HEAD
-            query_args (dict): A dictionary of query arguments (Default value =
-                :code:`None`).
-        dimensions (int): Number of dimensions the box should be. If not None,
-            used to verify the box dimensions (Default value = :code:`None`).
-        """  # noqa E501
-        cdef freud.box.Box b = freud.common.convert_box(box, dimensions)
-        cdef NeighborQuery nq = make_default_nq(box, points)
-        cdef NlistptrWrapper nlistptr = NlistptrWrapper(nlist)
-        cdef _QueryArgs qargs
-        if query_args is not None:
-            query_args.setdefault('exclude_ii', query_points is None)
-            qargs = _QueryArgs.from_dict(query_args)
-        else:
-            try:
-                query_args = self.default_query_args
-                query_args.setdefault('exclude_ii', query_points is None)
-                qargs = _QueryArgs.from_dict(query_args)
-            except ValueError:
-                # If a NeighborList was provided, then the user need not
-                # provide _QueryArgs.
-                if nlist is None:
-                    raise
-                else:
-                    qargs = _QueryArgs()
-=======
             query_args (dict):
                 A dictionary of query arguments (Default value = :code:`None`).
             dimensions (int):
@@ -1184,7 +1091,6 @@
                 nlistptr = NlistptrWrapper()
             except NotImplementedError:
                 raise
->>>>>>> 30acc390
 
         if query_points is None:
             query_points = nq.points
@@ -1197,11 +1103,7 @@
 
     @property
     def default_query_args(self):
-<<<<<<< HEAD
-        raise ValueError(
-=======
         raise NotImplementedError(
->>>>>>> 30acc390
             "The {} class does not provide default query arguments. You must "
             "either provide query arguments or a neighbor list to this "
             "compute method.".format(type(self).__name__))
@@ -1209,21 +1111,6 @@
 
 cdef class SpatialHistogram(PairCompute):
     R"""Parent class for all compute classes in freud that perform a spatial
-<<<<<<< HEAD
-    binning of particle bonds by distnace.
-
-
-    .. note::
-        This class does not mirror the C++ NdHistogram class, it merely
-        provides certain conveniences for Cython classes that build histograms.
-
-    .. moduleauthor:: Vyas Ramasubramani <vramasub@umich.edu>
-    """
-
-    @property
-    def default_query_args(self):
-        return dict(mode="ball", r_max=self.r_max)
-=======
     binning of particle bonds by distance.
     """
 
@@ -1308,5 +1195,4 @@
 
     @property
     def nbins(self):
-        return self.histptr.getAxisSizes()[0]
->>>>>>> 30acc390
+        return self.histptr.getAxisSizes()[0]