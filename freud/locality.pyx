# Copyright (c) 2010-2019 The Regents of the University of Michigan
# This file is from the freud project, released under the BSD 3-Clause License.

R"""
The :class:`freud.locality` module contains data structures to efficiently
locate points based on their proximity to other points.
"""

import sys
import numpy as np
import freud.common
import warnings

from libcpp cimport bool as cbool
from freud.util._VectorMath cimport vec3
from cython.operator cimport dereference
from libcpp.memory cimport shared_ptr
from freud._locality cimport ITERATOR_TERMINATOR

cimport freud._locality
cimport freud.box
cimport numpy as np

# numpy must be initialized. When using numpy from C or Cython you must
# _always_ do that, or you will have segfaults
np.import_array()

cdef class _QueryArgs:
    # This class is temporarily included for testing and may be
    # removed in future releases.

    def __cinit__(self, mode=None, rmax=None, nn=None, exclude_ii=None):
        if type(self) == _QueryArgs:
            self.thisptr = new freud._locality.QueryArgs()
            if mode is not None:
                self.mode = mode
            if rmax is not None:
                self.rmax = rmax
            if nn is not None:
                self.nn = nn
            if exclude_ii is not None:
                self.exclude_ii = exclude_ii

    def __dealloc__(self):
        if type(self) == _QueryArgs:
            del self.thisptr

    @property
    def mode(self):
        return self.thisptr.mode

    @mode.setter
    def mode(self, value):
        if value == 'ball':
            self.thisptr.mode = freud._locality.QueryType.ball
        elif value == 'nearest':
            self.thisptr.mode = freud._locality.QueryType.nearest
        else:
            raise ValueError("You have passed an invalid mode.")

    @property
    def rmax(self):
        return self.thisptr.rmax

    @rmax.setter
    def rmax(self, value):
        self.thisptr.rmax = value

    @property
    def nn(self):
        return self.thisptr.nn

    @nn.setter
    def nn(self, value):
        self.thisptr.nn = value

    @property
    def exclude_ii(self):
        return self.thisptr.exclude_ii

    @exclude_ii.setter
    def exclude_ii(self, value):
        self.thisptr.exclude_ii = value

    @property
    def scale(self):
        return self.thisptr.scale

    @scale.setter
    def scale(self, value):
        self.thisptr.scale = value


cdef _QueryArgs parse_query_args(dict query_args):
    """Convert a dictionary into a query args object.

    The following keys are supported:

        * mode: The query mode, either 'ball' or 'nearest'.
        * rmax: The cutoff distance for a ball query.
        * nn: The number of nearest neighbors to find.
        * exclude_ii: Whether or not to include self-neighbors.

    Args:
        query_args (dict):
            A dictionary of query arguments.

    Returns:
        _QueryArgs: An object encapsulating query arguments.
    """
    cdef _QueryArgs qa = _QueryArgs()
    cdef dict invalid_args = {}
    for key, val in query_args.items():
        if hasattr(qa, key):
            setattr(qa, key, val)
        else:
            invalid_args[key] = val
    if invalid_args:
        raise ValueError(
            "The following invalid query arguments were provided: "
            ", ".join("{} = {}".format(key, val)))
    else:
        return qa

cdef class NeighborQueryResult:
    R"""Class encapsulating the output of queries of NeighborQuery objects.

    .. warning::

        This class should not be instantiated directly, it is the
        return value of all `query*` functions of
        :class:`~NeighborQuery`. The class provides a convenient
        interface for iterating over query results, and can be
        transparently converted into a list or a
        :class:`~NeighborList` object.

    The :class:`~NeighborQueryResult` makes it easy to work with the results of
    queries and convert them to various natural objects. Additionally, the
    result is a generator, making it easy for users to lazily iterate over the
    object.

    .. moduleauthor:: Vyas Ramasubramani <vramasub@umich.edu>

    .. versionadded:: 1.1.0
    """

    def __iter__(self):
        cdef freud._locality.NeighborPoint npoint

        cdef shared_ptr[freud._locality.NeighborQueryIterator] iterator
        iterator = self._getIterator()

        while True:
            npoint = dereference(iterator).next()
            if npoint == ITERATOR_TERMINATOR:
                break
            yield (npoint.ref_id, npoint.id, npoint.distance)

        raise StopIteration

    cdef shared_ptr[
            freud._locality.NeighborQueryIterator] _getIterator(self) except *:
        """Helper function to get an iterator based on whether this object is
        queried for k-nearest neighbors or for all neighbors within a distance
        cutoff."""
        cdef shared_ptr[freud._locality.NeighborQueryIterator] iterator
        cdef const float[:, ::1] l_points = self.points
        if self.query_type == 'nn':
            iterator = self.nq.nqptr.query(
                <vec3[float]*> &l_points[0, 0],
                self.points.shape[0],
                self.k,
                self.exclude_ii)
        else:
            iterator = self.nq.nqptr.queryBall(
                <vec3[float]*> &l_points[0, 0],
                self.points.shape[0],
                self.r,
                self.exclude_ii)
        return iterator

    def toNList(self):
        """Convert query result to a freud NeighborList.

        Returns:
            :class:`~NeighborList`: A :mod:`freud` :class:`~NeighborList`
            containing all neighbor pairs found by the query generating this
            result object.
        """
        cdef shared_ptr[freud._locality.NeighborQueryIterator] iterator
        iterator = self._getIterator()

        cdef freud._locality.NeighborList *cnlist = dereference(
            iterator).toNeighborList()
        cdef NeighborList nl = NeighborList()
        nl.refer_to(cnlist)
        # Explicitly manage a manually created nlist so that it will be
        # deleted when the Python object is.
        nl._managed = True

        return nl


cdef class AABBQueryResult(NeighborQueryResult):
    R"""Extend NeighborQuery class for the AABB k-nearest neighbors query case
    to call the C++ query function with the correct set of arguments.

    .. moduleauthor:: Vyas Ramasubramani <vramasub@umich.edu>

    .. versionadded:: 1.1.0
    """

    cdef shared_ptr[
            freud._locality.NeighborQueryIterator] _getIterator(self) except *:
        """Override parent behavior since this class is only returned for knn
        queries."""
        cdef const float[:, ::1] l_points = self.points
        cdef shared_ptr[freud._locality.NeighborQueryIterator] iterator
        iterator = self.aabbq.thisptr.query(
            <vec3[float]*> &l_points[0, 0],
            self.points.shape[0],
            self.k,
            self.r,
            self.scale,
            self.exclude_ii)
        return iterator


cdef class NeighborQuery:
    R"""Class representing a set of points along with the ability to query for
    neighbors of these points.

    .. warning::

        This class should not be instantiated directly. The subclasses
        :class:`~AABBQuery` and :class:`~LinkCell` provide the
        intended interfaces.

    The :class:`~.NeighborQuery` class represents the abstract interface for
    neighbor finding. The class contains a set of points and a simulation box,
    the latter of which is used to define the system and the periodic boundary
    conditions required for finding neighbors of these points. The primary mode
    of interacting with the :class:`~.NeighborQuery` is through the
    :meth:`~NeighborQuery.query` and :meth:`~NeighborQuery.queryBall`
    functions, which enable finding either the nearest neighbors of a point or
    all points within a distance cutoff, respectively.  Subclasses of
    NeighborQuery implement these methods based on the nature of the underlying
    data structure.

    .. moduleauthor:: Vyas Ramasubramani <vramasub@umich.edu>

    .. versionadded:: 1.1.0

    Args:
        box (:class:`freud.box.Box`):
            Simulation box.
        points ((:math:`N`, 3) :class:`numpy.ndarray`):
            Point coordinates to build the structure.

    Attributes:
        box (:class:`freud.box.Box`):
            The box object used by this data structure.
        points (:class:`np.ndarray`):
            The array of points in this data structure.
    """

    def __cinit__(self):
        if type(self) is NeighborQuery:
            raise RuntimeError(
                "The NeighborQuery class is abstract, and should not be "
                "directly instantiated"
            )

    @property
    def box(self):
        return self._box

    @property
    def points(self):
        return np.asarray(self.points)

    def _queryGeneric(self, points, query_args):
        # This function is temporarily included for testing and may be
        # removed in future releases.
        # Can't use this function with old-style NeighborQuery objects
        points = freud.common.convert_array(np.atleast_2d(points),
                                            shape=(None, 3))

        cdef shared_ptr[freud._locality.NeighborQueryIterator] iterator
        cdef const float[:, ::1] l_points = points
        cdef _QueryArgs args = parse_query_args(query_args)

        # Default guess value
        if 'rmax' not in query_args:
            args.rmax = 0

        iterator = self.nqptr.queryWithArgs(
            <vec3[float]*> &l_points[0, 0],
            points.shape[0],
            dereference(args.thisptr))

        cdef freud._locality.NeighborList *cnlist = dereference(
            iterator).toNeighborList()
        cdef NeighborList nl = NeighborList()
        nl.refer_to(cnlist)
        # Explicitly manage a manually created nlist so that it will be
        # deleted when the Python object is.
        nl._managed = True

        return nl

    def query(self, points, unsigned int k=1, cbool exclude_ii=False):
        R"""Query for nearest neighbors of the provided point.

        Args:
            points ((:math:`N`, 3) :class:`numpy.ndarray`):
                Points to query for.
            k (int):
                The number of nearest neighbors to find.
            exclude_ii (bool, optional):
                Set this to :code:`True` if pairs of points with identical
                indices to those in self.points should be excluded. If this is
                :code:`None`, it will be treated as :code:`True` if
                :code:`points` is :code:`None` or the same object as
                :code:`ref_points` (Defaults to :code:`None`).

        Returns:
            :class:`~.NeighborQueryResult`: Results object containing the
            output of this query.
        """
        # Can't use this function with old-style NeighborQuery objects
        if not self.queryable:
            raise RuntimeError("You cannot use the query method unless this "
                               "object was originally constructed with "
                               "reference points")
        points = freud.common.convert_array(np.atleast_2d(points),
                                            shape=(None, 3))

        return NeighborQueryResult.init(
            self, points, exclude_ii, r=0, k=k)

    def queryBall(self, points, float r, cbool exclude_ii=False):
        R"""Query for all points within a distance r of the provided point(s).

        Args:
            points ((:math:`N`, 3) :class:`numpy.ndarray`):
                Points to query for.
            r (float):
                The distance within which to find neighbors
            exclude_ii (bool, optional):
                Set this to :code:`True` if pairs of points with identical
                indices to those in self.points should be excluded. If this is
                :code:`None`, it will be treated as :code:`True` if
                :code:`points` is :code:`None` or the same object as
                :code:`ref_points` (Defaults to :code:`None`).

        Returns:
            :class:`~.NeighborQueryResult`: Results object containing the
            output of this query.
        """
        if not self.queryable:
            raise RuntimeError("You cannot use the query method unless this "
                               "object was originally constructed with "
                               "reference points")
        points = freud.common.convert_array(np.atleast_2d(points),
                                            shape=(None, 3))

        return NeighborQueryResult.init(
            self, points, exclude_ii, r=r, k=0)

    cdef freud._locality.NeighborQuery * get_ptr(self) nogil:
        R"""Returns a pointer to the raw C++ object we are wrapping."""
        pass


cdef class NeighborList:
    R"""Class representing a certain number of "bonds" between
    particles. Computation methods will iterate over these bonds when
    searching for neighboring particles.

    NeighborList objects are constructed for two sets of position
    arrays A (alternatively *reference points*; of length :math:`n_A`)
    and B (alternatively *target points*; of length :math:`n_B`) and
    hold a set of :math:`\left(i, j\right): i < n_A, j < n_B` index
    pairs corresponding to near-neighbor points in A and B,
    respectively.

    For efficiency, all bonds for a particular reference particle :math:`i`
    are contiguous and bonds are stored in order based on reference
    particle index :math:`i`. The first bond index corresponding to a given
    particle can be found in :math:`\log(n_{bonds})` time using
    :meth:`find_first_index`.

    .. moduleauthor:: Matthew Spellings <mspells@umich.edu>

    .. versionadded:: 0.6.4

    .. note::

       Typically, there is no need to instantiate this class directly.
       In most cases, users should manipulate
       :class:`freud.locality.NeighborList` objects received from a
       neighbor search algorithm, such as :class:`freud.locality.LinkCell`,
       :class:`freud.locality.NearestNeighbors`, or
       :class:`freud.voronoi.Voronoi`.

    Attributes:
        index_i (:class:`np.ndarray`):
            The reference point indices from the last set of points this object
            was evaluated with. This array is read-only to prevent breakage of
            :meth:`~.find_first_index()`.
        index_j (:class:`np.ndarray`):
            The reference point indices from the last set of points this object
            was evaluated with. This array is read-only to prevent breakage of
            :meth:`~.find_first_index()`.
        weights ((:math:`N_{bonds}`) :class:`np.ndarray`):
            The per-bond weights from the last set of points this object was
            evaluated with.
        segments ((:math:`N_{ref\_points}`) :class:`np.ndarray`):
            A segment array, which is an array of length :math:`N_{ref}`
            indicating the first bond index for each reference particle from
            the last set of points this object was evaluated with.
        neighbor_counts ((:math:`N_{ref\_points}`) :class:`np.ndarray`):
            A neighbor count array, which is an array of length
            :math:`N_{ref}` indicating the number of neighbors for each
            reference particle from the last set of points this object was
            evaluated with.

    Example::

       # Assume we have position as Nx3 array
       lc = LinkCell(box, 1.5).compute(box, positions)
       nlist = lc.nlist

       # Get all vectors from central particles to their neighbors
       rijs = positions[nlist.index_j] - positions[nlist.index_i]
       box.wrap(rijs)

    The NeighborList can be indexed to access bond particle indices. Example::

       for i, j in lc.nlist[:]:
           print(i, j)
    """

    @classmethod
    def from_arrays(cls, Nref, Ntarget, index_i, index_j, weights=None):
        R"""Create a NeighborList from a set of bond information arrays.

        Args:
            Nref (int):
                Number of reference points (corresponding to :code:`index_i`).
            Ntarget (int):
                Number of target points (corresponding to :code:`index_j`).
            index_i (:class:`np.ndarray`):
                Array of integers corresponding to indices in the set of
                reference points.
            index_j (:class:`np.ndarray`):
                Array of integers corresponding to indices in the set of
                target points.
            weights (:class:`np.ndarray`, optional):
                Array of per-bond weights (if :code:`None` is given, use a
                value of 1 for each weight) (Default value = :code:`None`).
        """
        index_i = freud.common.convert_array(
            index_i, shape=(None,), dtype=np.uint64)
        index_j = freud.common.convert_array(
            index_j, shape=index_i.shape, dtype=np.uint64)

        if weights is None:
            weights = np.ones(index_i.shape, dtype=np.float32)
        else:
            weights = freud.common.convert_array(weights, shape=index_i.shape)

        cdef const size_t[::1] c_index_i = index_i
        cdef const size_t[::1] c_index_j = index_j
        cdef const float[::1] c_weights = weights
        cdef size_t n_bonds = c_index_i.shape[0]
        cdef size_t c_Nref = Nref
        cdef size_t c_Ntarget = Ntarget

        cdef size_t bond
        cdef size_t last_i
        cdef size_t i
        if n_bonds > 0:
            last_i = c_index_i[0]
            for bond in range(n_bonds):
                i = c_index_i[bond]
                if i < last_i:
                    raise RuntimeError('index_i is not sorted')
                if c_Nref <= i:
                    raise RuntimeError(
                        'Nref is too small for a value found in index_i')
                if c_Ntarget <= c_index_j[bond]:
                    raise RuntimeError(
                        'Ntarget is too small for a value found in index_j')
                last_i = i

        result = cls()
        cdef NeighborList c_result = result
        c_result.thisptr.resize(n_bonds)
        cdef size_t * c_neighbors_ptr = c_result.thisptr.getNeighbors()
        cdef float * c_weights_ptr = c_result.thisptr.getWeights()

        for bond in range(n_bonds):
            c_neighbors_ptr[2*bond] = c_index_i[bond]
            c_neighbors_ptr[2*bond + 1] = c_index_j[bond]
            c_weights_ptr[bond] = c_weights[bond]

        c_result.thisptr.setNumBonds(n_bonds, c_Nref, c_Ntarget)

        return result

    cdef refer_to(self, freud._locality.NeighborList * other):
        R"""Makes this cython wrapper object point to a different C++ object,
        deleting the one we are already holding if necessary. We do not
        own the memory of the other C++ object."""
        if self._managed:
            del self.thisptr
        self._managed = False
        self.thisptr = other

    def __cinit__(self):
        self._managed = True
        self.thisptr = new freud._locality.NeighborList()

    def __dealloc__(self):
        if self._managed:
            del self.thisptr

    cdef freud._locality.NeighborList * get_ptr(self) nogil:
        R"""Returns a pointer to the raw C++ object we are wrapping."""
        return self.thisptr

    cdef void copy_c(self, NeighborList other):
        R"""Copies the contents of other into this object."""
        self.thisptr.copy(dereference(other.thisptr))

    def copy(self, other=None):
        R"""Create a copy. If other is given, copy its contents into this
        object. Otherwise, return a copy of this object.

        Args:
            other (:class:`freud.locality.NeighborList`, optional):
                A NeighborList to copy into this object (Default value =
                :code:`None`).
        """
        if other is not None:
            assert isinstance(other, NeighborList)
            self.copy_c(other)
            return self
        else:
            new_copy = NeighborList()
            new_copy.copy(self)
            return new_copy

    def __getitem__(self, key):
        R"""Access the bond array by index or slice."""
        cdef size_t n_bonds = self.thisptr.getNumBonds()
        cdef size_t[:, ::1] neighbors
        if not n_bonds:
            result = np.empty(shape=(0, 2), dtype=np.uint64)
        else:
            neighbors = <size_t[:n_bonds, :2]> self.thisptr.getNeighbors()
            result = np.asarray(neighbors[:, :], dtype=np.uint64)
        result.flags.writeable = False
        return result[key]

    @property
    def index_i(self):
        return self[:, 0]

    @property
    def index_j(self):
        return self[:, 1]

    @property
    def weights(self):
        cdef size_t n_bonds = self.thisptr.getNumBonds()
        if not n_bonds:
            return np.asarray([], dtype=np.float32)
        cdef const float[::1] weights = \
            <float[:n_bonds]> self.thisptr.getWeights()
        return np.asarray(weights)

    @property
    def segments(self):
        cdef np.ndarray[np.int64_t, ndim=1] result = np.zeros(
            (self.thisptr.getNumI(),), dtype=np.int64)
        cdef size_t n_bonds = self.thisptr.getNumBonds()
        if not n_bonds:
            return result
        cdef const size_t[:, ::1] neighbors = \
            <size_t[:n_bonds, :2]> self.thisptr.getNeighbors()
        cdef int last_i = -1
        cdef int i = -1
        cdef size_t bond
        for bond in range(n_bonds):
            i = neighbors[bond, 0]
            if i != last_i:
                result[i] = bond
            last_i = i
        return result

    @property
    def neighbor_counts(self):
        cdef np.ndarray[np.int64_t, ndim=1] result = np.zeros(
            (self.thisptr.getNumI(),), dtype=np.int64)
        cdef size_t n_bonds = self.thisptr.getNumBonds()
        if not n_bonds:
            return result
        cdef const size_t[:, ::1] neighbors = \
            <size_t[:n_bonds, :2]> self.thisptr.getNeighbors()
        cdef int last_i = -1
        cdef int i = -1
        cdef size_t n = 0
        cdef size_t bond
        for bond in range(n_bonds):
            i = neighbors[bond, 0]
            if i != last_i and i > 0:
                if last_i >= 0:
                    result[last_i] = n
                n = 0
            last_i = i
            n += 1

        if last_i >= 0:
            result[last_i] = n

        return result

    def __len__(self):
        R"""Returns the number of bonds stored in this object."""
        return self.thisptr.getNumBonds()

    def find_first_index(self, unsigned int i):
        R"""Returns the lowest bond index corresponding to a reference particle
        with an index :math:`\geq i`.

        Args:
            i (unsigned int): The particle index.
        """
        return self.thisptr.find_first_index(i)

    def filter(self, filt):
        R"""Removes bonds that satisfy a boolean criterion.

        Args:
            filt (:class:`np.ndarray`):
                Boolean-like array of bonds to keep (True means the bond
                will not be removed).

        .. note:: This method modifies this object in-place.

        Example::

            # Keep only the bonds between particles of type A and type B
            nlist.filter(types[nlist.index_i] != types[nlist.index_j])
        """
        filt = np.ascontiguousarray(filt, dtype=np.bool)
        cdef np.ndarray[np.uint8_t, ndim=1, cast=True] filt_c = filt
        cdef cbool * filt_ptr = <cbool*> filt_c.data
        self.thisptr.filter(filt_ptr)
        return self

    def filter_r(self, box, ref_points, points, float rmax, float rmin=0):
        R"""Removes bonds that are outside of a given radius range.

        Args:
            box (:class:`freud.box.Box`):
                Simulation box.
            ref_points ((:math:`N_{particles}`, 3) :class:`numpy.ndarray`):
                Reference points to use for filtering.
            points ((:math:`N_{particles}`, 3) :class:`numpy.ndarray`):
                Target points to use for filtering.
            rmax (float):
                Maximum bond distance in the resulting neighbor list.
            rmin (float, optional):
                Minimum bond distance in the resulting neighbor list
                (Default value = 0).
        """
        cdef freud.box.Box b = freud.common.convert_box(box)
        ref_points = freud.common.convert_array(ref_points, shape=(None, 3))

        points = freud.common.convert_array(points, shape=(None, 3))

        cdef const float[:, ::1] cRef_points = ref_points
        cdef const float[:, ::1] cPoints = points
        cdef size_t nRef = ref_points.shape[0]
        cdef size_t nP = points.shape[0]

        self.thisptr.validate(nRef, nP)
        self.thisptr.filter_r(
            dereference(b.thisptr),
            <vec3[float]*> &cRef_points[0, 0],
            <vec3[float]*> &cPoints[0, 0],
            rmax,
            rmin)
        return self


def make_default_nq(box, ref_points):
    R"""Helper function to return a NeighborQuery object.

    Args:
        box (:class:`freud.box.Box`):
            Simulation box.
        ref_points (:class:`freud.locality.AABBQuery`,
            :class:`freud.locality.LinkCell`, or :class:`numpy.ndarray`):
            NeighborQuery object or NumPy array used to build :class:`RawPoints`.

    Returns:
        :class:`freud.locality.NeighborQuery`
            The same :class:`NeighborQuery` object if one is given or :class:`RawPoints`
            built from :code:`box` and :code:`ref_points`.
    """  # noqa: E501
    if isinstance(ref_points, NeighborQuery):
        if ref_points.box != box:
            raise ValueError("The box provided and the box of the"
                             "NeighborQuery object are different")
        return ref_points

    cdef RawPoints rp = RawPoints(box, ref_points)
    return rp


def make_default_nlist(box, ref_points, points, rmax, nlist=None,
                       exclude_ii=None):
    R"""Helper function to return a neighbor list object if is given, or to
    construct one using AABBQuery if it is not.

    Args:
        box (:class:`freud.box.Box`):
            Simulation box.
        ref_points ((:math:`N_{particles}`, 3) :class:`numpy.ndarray`):
            Reference points for the neighborlist.
        points ((:math:`N_{particles}`, 3) :class:`numpy.ndarray`):
            Points to construct the neighborlist.
        rmax (float):
            The radius within which to find neighbors.
        nlist (:class:`freud.locality.NeighborList`, optional):
            NeighborList to use to find bonds (Default value = :code:`None`).
        exclude_ii (bool, optional):
            Set this to :code:`True` if pairs of points with identical
            indices should be excluded. If this is :code:`None`, it will be
            treated as :code:`True` if :code:`points` is :code:`None` or
            the same object as :code:`ref_points` (Defaults to
            :code:`None`).

    Returns:
        tuple (:class:`freud.locality.NeighborList`, :class:`freud.locality.AABBQuery`):
            The NeighborList and the owning AABBQuery object.
    """  # noqa: E501
    if nlist is not None:
        return nlist, nlist

    cdef AABBQuery aq = AABBQuery(box, ref_points)
    cdef NeighborList aq_nlist = aq.queryBall(
        points, rmax, exclude_ii).toNList()

    return aq_nlist, aq


def make_default_nlist_nn(box, ref_points, points, n_neigh, nlist=None,
                          exclude_ii=None, rmax_guess=2.0):
    R"""Helper function to return a neighbor list object if is given, or to
    construct one using NearestNeighbors if it is not.

    Args:
        box (:class:`freud.box.Box`):
            Simulation box.
        ref_points ((:math:`N_{particles}`, 3) :class:`numpy.ndarray`):
            Reference points for the neighborlist.
        points ((:math:`N_{particles}`, 3) :class:`numpy.ndarray`):
            Points to construct the neighborlist.
        n_neigh (int):
            The number of nearest neighbors to consider.
        nlist (:class:`freud.locality.NeighborList`, optional):
            NeighborList to use to find bonds (Default value = :code:`None`).
        exclude_ii (bool, optional):
            Set this to :code:`True` if pairs of points with identical
            indices should be excluded. If this is :code:`None`, it will be
            treated as :code:`True` if :code:`points` is :code:`None` or
            the same object as :code:`ref_points` (Defaults to
            :code:`None`).
        rmax_guess (float):
            Estimate of rmax, speeds up search if chosen properly.

    Returns:
        tuple (:class:`freud.locality.NeighborList`, :class:`freud.locality:NearestNeighbors`):
            The neighborlist and the owning NearestNeighbors object.
    """  # noqa: E501
    if nlist is not None:
        return nlist, nlist

    cdef NearestNeighbors nn = NearestNeighbors(rmax_guess, n_neigh).compute(
<<<<<<< HEAD
        box, ref_points, points, exclude_ii)
=======
        box, ref_points, points, exclude_ii=exclude_ii)
>>>>>>> 959d75be

    # Python does not appear to garbage collect appropriately in this case.
    # If a new neighbor list is created, the associated link cell keeps the
    # reference to it alive even if it goes out of scope in the calling
    # program, and since the neighbor list also references the link cell the
    # resulting cycle causes a memory leak. The below block explicitly breaks
    # this cycle. Alternatively, we could force garbage collection using the
    # gc module, but this is simpler.
    cdef NeighborList cnlist = nn.nlist
    if nlist is None:
        cnlist.base = None

    # Return the owner of the neighbor list as well to prevent gc problems
    return nn.nlist, nn


cdef class RawPoints(NeighborQuery):
    R"""Dummy class that only contains minimal information
    to make C++ side work well.

    .. moduleauthor:: Jin Soo Ihm <jinihm@umich.edu>

    Attributes:
        box (:class:`freud.locality.Box`):
            The simulation box.
        points (:class:`np.ndarray`):
            The points associated with this class.

    .. versionadded:: 1.1.0

    """  # noqa: E501

    def __cinit__(self, box, points):
        cdef const float[:, ::1] l_points
        if type(self) is RawPoints:
            # Assume valid set of arguments is passed
            self.queryable = True
            self._box = freud.common.convert_box(box)
            self.points = freud.common.convert_array(
                points, shape=(None, None))
            l_points = self.points
            self.thisptr = self.nqptr = new freud._locality.RawPoints(
                dereference(self._box.thisptr),
                <vec3[float]*> &l_points[0, 0],
                self.points.shape[0])

    def __dealloc__(self):
        if type(self) is RawPoints:
            del self.thisptr

    cdef freud._locality.NeighborQuery * get_ptr(self) nogil:
        R"""Returns a pointer to the raw C++ object we are wrapping."""
        return self.thisptr


cdef class AABBQuery(NeighborQuery):
    R"""Use an AABB tree to find neighbors.

    .. moduleauthor:: Bradley Dice <bdice@bradleydice.com>
    .. moduleauthor:: Vyas Ramasubramani <vramasub@umich.edu>

    .. versionadded:: 1.1.0

    Attributes:
        box (:class:`freud.locality.Box`):
            The simulation box.
        points (:class:`np.ndarray`):
            The points associated with this class.
    """  # noqa: E501

    def __cinit__(self, box, points):
        cdef const float[:, ::1] l_points
        if type(self) is AABBQuery:
            # Assume valid set of arguments is passed
            self.queryable = True
            self._box = freud.common.convert_box(box)
            self.points = freud.common.convert_array(
                points, shape=(None, 3)).copy()
            l_points = self.points
            self.thisptr = self.nqptr = new freud._locality.AABBQuery(
                dereference(self._box.thisptr),
                <vec3[float]*> &l_points[0, 0],
                self.points.shape[0])

    def __dealloc__(self):
        if type(self) is AABBQuery:
            del self.thisptr

    def _queryGeneric(self, points, query_args):
        # This function is temporarily included for testing and WILL be
        # removed in future releases.
        # Can't use this function with old-style NeighborQuery objects
        points = freud.common.convert_array(
            np.atleast_2d(points), shape=(None, 3))

        cdef shared_ptr[freud._locality.NeighborQueryIterator] iterator
        cdef const float[:, ::1] l_points = points
        cdef _QueryArgs args = parse_query_args(query_args)

        iterator = self.nqptr.queryWithArgs(
            <vec3[float]*> &l_points[0, 0],
            points.shape[0],
            dereference(args.thisptr))

        cdef freud._locality.NeighborList *cnlist = dereference(
            iterator).toNeighborList()
        cdef NeighborList nl = NeighborList()
        nl.refer_to(cnlist)
        # Explicitly manage a manually created nlist so that it will be
        # deleted when the Python object is.
        nl._managed = True

        return nl

    def query(self, points, unsigned int k=1, float r=0, float scale=1.1,
              cbool exclude_ii=False):
        R"""Query for nearest neighbors of the provided point.

        This method has a slightly different signature from the parent method
        to support querying based on a specified guessed rcut and scaling.

        Args:
            box (:class:`freud.box.Box`):
                Simulation box.
            points ((:math:`N`, 3) :class:`numpy.ndarray`):
                Points to query for.
            k (int):
                The number of nearest neighbors to find.
            r (float):
                The initial guess of a distance to search to find N neighbors.
            scale (float):
                Multiplier by which to increase :code:`r` if not enough
                neighbors are found.

        Returns:
            :class:`~.NeighborQueryResult`: Results object containing the
            output of this query.
        """
        points = freud.common.convert_array(np.atleast_2d(points),
                                            shape=(None, 3))

        # Default guess value
        if r == 0:
            r = min(self._box.Lx, self._box.Ly)
            if not self._box.is2D:
                r = min(r, self._box.Lz)
            r *= 0.1

        return AABBQueryResult.init_aabb_nn(
            self, points, exclude_ii, k, r, scale)

    cdef freud._locality.NeighborQuery * get_ptr(self) nogil:
        R"""Returns a pointer to the raw C++ object we are wrapping."""
        return self.thisptr


cdef class IteratorLinkCell:
    R"""Iterates over the particles in a cell.

    .. moduleauthor:: Joshua Anderson <joaander@umich.edu>

    Example::

       # Grab particles in cell 0
       for j in linkcell.itercell(0):
           print(positions[j])
    """

    def __cinit__(self):
        # Must be running python 3.x
        current_version = sys.version_info
        if current_version.major < 3:
            raise RuntimeError(
                "Must use python 3.x or greater to use IteratorLinkCell")
        else:
            self.thisptr = new freud._locality.IteratorLinkCell()

    def __dealloc__(self):
        del self.thisptr

    cdef void copy(self, const freud._locality.IteratorLinkCell & rhs):
        self.thisptr.copy(rhs)

    def next(self):
        R"""Implements iterator interface"""
        cdef unsigned int result = self.thisptr.next()
        if self.thisptr.atEnd():
            raise StopIteration()
        return result

    def __next__(self):
        return self.next()

    def __iter__(self):
        return self


cdef class LinkCell(NeighborQuery):
    R"""Supports efficiently finding all points in a set within a certain
    distance from a given point.

    .. moduleauthor:: Joshua Anderson <joaander@umich.edu>
    .. moduleauthor:: Vyas Ramasubramani <vramasub@umich.edu>

    Args:
        box (:class:`freud.box.Box`):
            Simulation box.
        cell_width (float):
            Maximum distance to find particles within.
        points (:class:`np.ndarray`, optional):
            The points associated with this class, if used as a NeighborQuery
            object, i.e. built on one set of points that can then be queried
            against.  (Defaults to None).

    Attributes:
        box (:class:`freud.box.Box`):
            Simulation box.
        num_cells (unsigned int):
            The number of cells in the box.
        nlist (:class:`freud.locality.NeighborList`):
            The neighbor list stored by this object, generated by
            :meth:`~.compute()`.

    .. note::
        **2D:** :class:`freud.locality.LinkCell` properly handles 2D boxes.
        The points must be passed in as :code:`[x, y, 0]`.
        Failing to set z=0 will lead to undefined behavior.

    Example::

       # Assume positions are an Nx3 array
       lc = LinkCell(box, 1.5)
       lc.compute(box, positions)
       for i in range(positions.shape[0]):
           # Cell containing particle i
           cell = lc.getCell(positions[0])
           # List of cell's neighboring cells
           cellNeighbors = lc.getCellNeighbors(cell)
           # Iterate over neighboring cells (including our own)
           for neighborCell in cellNeighbors:
               # Iterate over particles in each neighboring cell
               for neighbor in lc.itercell(neighborCell):
                   pass # Do something with neighbor index

       # Using NeighborList API
       dens = density.LocalDensity(1.5, 1, 1)
       dens.compute(box, positions, nlist=lc.nlist)
    """

    def __cinit__(self, box, cell_width, points=None):
        self._box = freud.common.convert_box(box)
        cdef const float[:, ::1] l_points
        if points is not None:
            # The new API
            self.queryable = True
            self.points = freud.common.convert_array(
                points, shape=(None, 3)).copy()
            l_points = self.points
            self.thisptr = self.nqptr = new freud._locality.LinkCell(
                dereference(self._box.thisptr), float(cell_width),
                <vec3[float]*> &l_points[0, 0],
                self.points.shape[0])
        else:
            # The old API
            self.queryable = False
            self.thisptr = self.nqptr = new freud._locality.LinkCell(
                dereference(self._box.thisptr), float(cell_width))
        self._nlist = NeighborList()

    def __dealloc__(self):
        del self.thisptr

    @property
    def box(self):
        return freud.box.BoxFromCPP(self.thisptr.getBox())

    @property
    def num_cells(self):
        return self.thisptr.getNumCells()

    def getCell(self, point):
        R"""Returns the index of the cell containing the given point.

        Args:
            point(:math:`\left(3\right)` :class:`numpy.ndarray`):
                Point coordinates :math:`\left(x,y,z\right)`.

        Returns:
            unsigned int: Cell index.
        """
        point = freud.common.convert_array(point, shape=(None, ))

        cdef const float[::1] cPoint = point

        return self.thisptr.getCell(dereference(<vec3[float]*> &cPoint[0]))

    def itercell(self, unsigned int cell):
        R"""Return an iterator over all particles in the given cell.

        Args:
            cell (unsigned int): Cell index.

        Returns:
            iter: Iterator to particle indices in specified cell.
        """
        current_version = sys.version_info
        if current_version.major < 3:
            raise RuntimeError(
                "Must use python 3.x or greater to use itercell")
        result = IteratorLinkCell()
        cdef freud._locality.IteratorLinkCell cResult = self.thisptr.itercell(
            cell)
        result.copy(cResult)
        return iter(result)

    def getCellNeighbors(self, cell):
        R"""Returns the neighboring cell indices of the given cell.

        Args:
            cell (unsigned int): Cell index.

        Returns:
            :math:`\left(N_{neighbors}\right)` :class:`numpy.ndarray`:
                Array of cell neighbors.
        """
        neighbors = self.thisptr.getCellNeighbors(int(cell))
        result = np.zeros(neighbors.size(), dtype=np.uint32)
        for i in range(neighbors.size()):
            result[i] = neighbors[i]
        return result

    def compute(self, box, ref_points, points=None, exclude_ii=None):
        R"""Update the data structure for the given set of points and compute a
        NeighborList.

        Args:
            box (:class:`freud.box.Box`):
                Simulation box.
            ref_points ((:math:`N_{particles}`, 3) :class:`numpy.ndarray`):
                Reference point coordinates.
            points ((:math:`N_{particles}`, 3) :class:`numpy.ndarray`, optional):
                Point coordinates (Default value = :code:`None`).
            exclude_ii (bool, optional):
                Set this to :code:`True` if pairs of points with identical
                indices should be excluded. If this is :code:`None`, it will be
                treated as :code:`True` if :code:`points` is :code:`None` or
                the same object as :code:`ref_points` (Defaults to
                :code:`None`).
        """  # noqa: E501
        if self.queryable:
            raise RuntimeError("You cannot use the compute method because "
                               "this object was originally constructed with "
                               "reference points")
        cdef freud.box.Box b = freud.common.convert_box(box)
        exclude_ii = (
            points is ref_points or points is None) \
            if exclude_ii is None else exclude_ii

        ref_points = freud.common.convert_array(ref_points, shape=(None, 3))

        if points is None:
            points = ref_points

        points = freud.common.convert_array(points, shape=(None, 3))

        cdef const float[:, ::1] cRef_points = ref_points
        cdef unsigned int n_ref = ref_points.shape[0]
        cdef const float[:, ::1] cPoints = points
        cdef unsigned int Np = points.shape[0]
        cdef cbool c_exclude_ii = exclude_ii
        with nogil:
            self.thisptr.compute(
                dereference(b.thisptr),
                <vec3[float]*> &cRef_points[0, 0],
                n_ref,
                <vec3[float]*> &cPoints[0, 0],
                Np,
                c_exclude_ii)

        cdef freud._locality.NeighborList * nlist
        nlist = self.thisptr.getNeighborList()
        self._nlist.refer_to(nlist)
        self._nlist.base = self
        return self

    @property
    def nlist(self):
        return self._nlist

    cdef freud._locality.NeighborQuery * get_ptr(self) nogil:
        R"""Returns a pointer to the raw C++ object we are wrapping."""
        return self.thisptr


cdef class NearestNeighbors:
    R"""Supports efficiently finding the :math:`N` nearest neighbors of each
    point in a set for some fixed integer :math:`N`.

    * :code:`strict_cut == True`: :code:`rmax` will be strictly obeyed, and any
      particle which has fewer than :math:`N` neighbors will have values of
      :code:`UINT_MAX` assigned.
    * :code:`strict_cut == False` (default): :code:`rmax` will be expanded to
      find the requested number of neighbors. If :code:`rmax` increases to the
      point that a cell list cannot be constructed, a warning will be raised
      and the neighbors already found will be returned.

    .. moduleauthor:: Eric Harper <harperic@umich.edu>

    Args:
        rmax (float):
            Initial guess of a distance to search within to find N neighbors.
        n_neigh (unsigned int):
            Number of neighbors to find for each point.
        scale (float):
            Multiplier by which to automatically increase :code:`rmax` value if
            the requested number of neighbors is not found. Only utilized if
            :code:`strict_cut` is False. Scale must be greater than 1.
        strict_cut (bool):
            Whether to use a strict :code:`rmax` or allow for automatic
            expansion, default is False.

    Attributes:
        UINTMAX (unsigned int):
            Value of C++ UINTMAX used to pad the arrays.
        box (:class:`freud.box.Box`):
            Simulation box.
        num_neighbors (unsigned int):
            The number of neighbors this object will find.
        n_ref (unsigned int):
            The number of particles this object found neighbors of.
        r_max (float):
            Current nearest neighbors search radius guess.
        wrapped_vectors (:math:`\left(N_{particles}\right)` :class:`numpy.ndarray`):
            The wrapped vectors padded with -1 for empty neighbors.
        r_sq_list (:math:`\left(N_{particles}, N_{neighbors}\right)` :class:`numpy.ndarray`):
            The Rsq values list.
        nlist (:class:`freud.locality.NeighborList`):
            The neighbor list stored by this object, generated by
            :meth:`~.compute()`.

    Example::

       nn = NearestNeighbors(2, 6)
       nn.compute(box, positions, positions)
       hexatic = order.HexOrderParameter(2)
       hexatic.compute(box, positions, nlist=nn.nlist)
    """  # noqa: E501

    def __cinit__(self, float rmax, unsigned int n_neigh, float scale=1.1,
                  strict_cut=False):
        if scale < 1:
            raise RuntimeError("scale must be greater than 1")
        self.thisptr = new freud._locality.NearestNeighbors(
            float(rmax), int(n_neigh), float(scale), bool(strict_cut))
        self._nlist = NeighborList()

    def __dealloc__(self):
        del self.thisptr

    @property
    def UINTMAX(self):
        return self.thisptr.getUINTMAX()

    @property
    def box(self):
        return freud.box.BoxFromCPP(self.thisptr.getBox())

    @property
    def num_neighbors(self):
        return self.thisptr.getNumNeighbors()

    @property
    def n_ref(self):
        return self.thisptr.getNref()

    def r_max(self):
        return self.thisptr.getRMax()

    def getNeighbors(self, unsigned int i):
        R"""Return the :math:`N` nearest neighbors of the reference point with
        index :math:`i`.

        Args:
            i (unsigned int):
                Index of the reference point whose neighbors will be returned.
        Returns:
            :math:`\left(N_{neighbors}\right)` :class:`numpy.ndarray`:
                Indices of points that are neighbors of reference point
                :math:`i`, padded with UINTMAX if fewer neighbors than
                requested were found.
        """
        cdef unsigned int nNeigh = self.thisptr.getNumNeighbors()
        result = np.empty(nNeigh, dtype=np.uint32)
        result[:] = self.UINTMAX
        cdef unsigned int start_idx = self.nlist.find_first_index(i)
        cdef unsigned int end_idx = self.nlist.find_first_index(i + 1)
        result[:end_idx - start_idx] = self.nlist.index_j[start_idx:end_idx]

        return result

    def getNeighborList(self):
        R"""Return the entire neighbor list.

        Returns:
            :math:`\left(N_{particles}, N_{neighbors}\right)` :class:`numpy.ndarray`:
                Indices of up to :math:`N_{neighbors}` points that are
                neighbors of the :math:`N_{particles}` reference points, padded
                with UINTMAX if fewer neighbors than requested were found.
        """  # noqa: E501
        result = np.empty(
            (self.thisptr.getNref(), self.thisptr.getNumNeighbors()),
            dtype=np.uint32)
        result[:] = self.UINTMAX
        idx_i, idx_j = self.nlist.index_i, self.nlist.index_j
        cdef size_t num_bonds = len(self.nlist.index_i)
        cdef size_t bond
        cdef size_t last_i = 0
        cdef size_t current_j = 0
        for bond in range(num_bonds):
            current_j *= last_i == idx_i[bond]
            last_i = idx_i[bond]
            result[last_i, current_j] = idx_j[bond]
            current_j += 1

        return result

    def getRsq(self, unsigned int i):
        R"""Return the squared distances to the :math:`N` nearest neighbors of
        the reference point with index :math:`i`.

        Args:
            i (unsigned int):
                Index of the reference point of which to fetch the neighboring
                point distances.

        Returns:
            :math:`\left(N_{particles}\right)` :class:`numpy.ndarray`:
                Squared distances to the :math:`N` nearest neighbors.
        """
        cdef unsigned int start_idx = self.nlist.find_first_index(i)
        cdef unsigned int end_idx = self.nlist.find_first_index(i + 1)
        rijs = (self._cached_points[self.nlist.index_j[start_idx:end_idx]] -
                self._cached_ref_points[self.nlist.index_i[start_idx:end_idx]])
        self._cached_box.wrap(rijs)
        result = -np.ones((self.thisptr.getNumNeighbors(),), dtype=np.float32)
        result[:len(rijs)] = np.sum(rijs**2, axis=-1)
        return result

    @property
    def wrapped_vectors(self):
        return self._getWrappedVectors()[0]

    def _getWrappedVectors(self):
        result = np.empty(
            (self.thisptr.getNref(), self.thisptr.getNumNeighbors(), 3),
            dtype=np.float32)
        blank_mask = np.ones(
            (self.thisptr.getNref(), self.thisptr.getNumNeighbors()),
            dtype=np.bool)
        idx_i, idx_j = self.nlist.index_i, self.nlist.index_j
        cdef size_t num_bonds = len(self.nlist.index_i)
        cdef size_t last_i = 0
        cdef size_t current_j = 0
        for bond in range(num_bonds):
            current_j *= last_i == idx_i[bond]
            last_i = idx_i[bond]
            result[last_i, current_j] = \
                self._cached_points[idx_j[bond]] - \
                self._cached_ref_points[last_i]
            blank_mask[last_i, current_j] = False
            current_j += 1

        self._cached_box.wrap(result.reshape((-1, 3)))
        result[blank_mask] = -1
        return result, blank_mask

    @property
    def r_sq_list(self):
        (vecs, blank_mask) = self._getWrappedVectors()
        result = np.sum(vecs**2, axis=-1)
        result[blank_mask] = -1
        return result

    def compute(self, box, ref_points, points=None, exclude_ii=None):
        R"""Update the data structure for the given set of points.

        Args:
            box (:class:`freud.box.Box`):
                Simulation box.
            ref_points ((:math:`N_{particles}`, 3) :class:`numpy.ndarray`):
                Reference point coordinates.
            points ((:math:`N_{particles}`, 3) :class:`numpy.ndarray`, optional):
                Point coordinates. Defaults to :code:`ref_points` if not
                provided or :code:`None`.
            exclude_ii (bool, optional):
                Set this to :code:`True` if pairs of points with identical
                indices should be excluded. If this is :code:`None`, it will be
                treated as :code:`True` if :code:`points` is :code:`None` or
                the same object as :code:`ref_points` (Defaults to
                :code:`None`).
        """  # noqa: E501
        cdef freud.box.Box b = freud.common.convert_box(box)
        exclude_ii = (
            points is ref_points or points is None) \
            if exclude_ii is None else exclude_ii

        ref_points = freud.common.convert_array(ref_points, shape=(None, 3))

        if points is None:
            points = ref_points

        points = freud.common.convert_array(points, shape=(None, 3))

        self._cached_ref_points = ref_points
        self._cached_points = points
        self._cached_box = b

        cdef const float[:, ::1] cRef_points = ref_points
        cdef unsigned int n_ref = ref_points.shape[0]
        cdef const float[:, ::1] cPoints = points
        cdef unsigned int Np = points.shape[0]
        cdef cbool c_exclude_ii = exclude_ii
        with nogil:
            self.thisptr.compute(
                dereference(b.thisptr),
                <vec3[float]*> &cRef_points[0, 0],
                n_ref,
                <vec3[float]*> &cPoints[0, 0],
                Np,
                c_exclude_ii)

        cdef freud._locality.NeighborList * nlist
        nlist = self.thisptr.getNeighborList()
        self._nlist.refer_to(nlist)
        self._nlist.base = self
        return self

    @property
    def nlist(self):
        return self._nlist<|MERGE_RESOLUTION|>--- conflicted
+++ resolved
@@ -793,11 +793,7 @@
         return nlist, nlist
 
     cdef NearestNeighbors nn = NearestNeighbors(rmax_guess, n_neigh).compute(
-<<<<<<< HEAD
-        box, ref_points, points, exclude_ii)
-=======
         box, ref_points, points, exclude_ii=exclude_ii)
->>>>>>> 959d75be
 
     # Python does not appear to garbage collect appropriately in this case.
     # If a new neighbor list is created, the associated link cell keeps the
