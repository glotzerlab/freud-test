# Copyright (c) 2010-2019 The Regents of the University of Michigan
# This file is from the freud project, released under the BSD 3-Clause License.

R"""
The :mod:`freud.locality` module contains data structures to efficiently
locate points based on their proximity to other points.
"""
import sys
import numpy as np
import itertools
import warnings
import logging
import copy
import freud.util

from libcpp cimport bool as cbool
from freud.util cimport vec3
from cython.operator cimport dereference
from libcpp.memory cimport shared_ptr
from libcpp.vector cimport vector
from freud._locality cimport ITERATOR_TERMINATOR
from freud.util cimport Compute

cimport freud._locality
cimport freud.box
cimport numpy as np

logger = logging.getLogger(__name__)

# numpy must be initialized. When using numpy from C or Cython you must
# _always_ do that, or you will have segfaults
np.import_array()

cdef class _QueryArgs:
    R"""Container for query arguments.

    This class is use internally throughout freud to provide a nice interface
    between keyword- or dict-style query arguments and the C++ QueryArgs
    object. All arguments are funneled through this interface, which constructs
    the appropriate C++ QueryArgs object that can then be used in C++ compute
    calls.
    """

    def __cinit__(self, mode=None, r_min=None, r_max=None, r_guess=None,
                  num_neighbors=None, exclude_ii=None,
                  scale=None, **kwargs):
        if type(self) == _QueryArgs:
            self.thisptr = new freud._locality.QueryArgs()
            self.mode = mode
            if r_max is not None:
                self.r_max = r_max
            if r_min is not None:
                self.r_min = r_min
            if r_guess is not None:
                self.r_guess = r_guess
            if num_neighbors is not None:
                self.num_neighbors = num_neighbors
            if exclude_ii is not None:
                self.exclude_ii = exclude_ii
            if scale is not None:
                self.scale = scale
            if len(kwargs):
                err_str = ", ".join(
                    "{} = {}".format(k, v) for k, v in kwargs.items())
                raise ValueError(
                    "The following invalid query "
                    "arguments were provided: " +
                    err_str)

    def __dealloc__(self):
        if type(self) == _QueryArgs:
            del self.thisptr

    def update(self, qargs):
        if qargs is None:
            return
        for arg in qargs:
            if hasattr(self, arg):
                setattr(self, arg, qargs[arg])
            else:
                raise ValueError("You have passed an invalid query argument")

    @classmethod
    def from_dict(cls, mapping):
        """Create _QueryArgs from mapping."""
        return cls(**mapping)

    @property
    def mode(self):
        if self.thisptr.mode == freud._locality.QueryType.none:
            return None
        elif self.thisptr.mode == freud._locality.QueryType.ball:
            return 'ball'
        elif self.thisptr.mode == freud._locality.QueryType.nearest:
            return 'nearest'
        else:
            raise ValueError("Unknown mode {} set!".format(self.thisptr.mode))

    @mode.setter
    def mode(self, value):
        if value == 'none' or value is None:
            self.thisptr.mode = freud._locality.QueryType.none
        elif value == 'ball':
            self.thisptr.mode = freud._locality.QueryType.ball
        elif value == 'nearest':
            self.thisptr.mode = freud._locality.QueryType.nearest
        else:
            raise ValueError("You have passed an invalid mode.")

    @property
    def r_guess(self):
        return self.thisptr.r_guess

    @r_guess.setter
    def r_guess(self, value):
        self.thisptr.r_guess = value

    @property
    def r_min(self):
        return self.thisptr.r_min

    @r_min.setter
    def r_min(self, value):
        self.thisptr.r_min = value

    @property
    def r_max(self):
        return self.thisptr.r_max

    @r_max.setter
    def r_max(self, value):
        self.thisptr.r_max = value

    @property
    def num_neighbors(self):
        return self.thisptr.num_neighbors

    @num_neighbors.setter
    def num_neighbors(self, value):
        self.thisptr.num_neighbors = value

    @property
    def exclude_ii(self):
        return self.thisptr.exclude_ii

    @exclude_ii.setter
    def exclude_ii(self, value):
        self.thisptr.exclude_ii = value

    @property
    def scale(self):
        return self.thisptr.scale

    @scale.setter
    def scale(self, value):
        self.thisptr.scale = value

    def __repr__(self):
        return ("freud.locality.{cls}(mode={mode}, r_max={r_max}, "
                "num_neighbors={num_neighbors}, exclude_ii={exclude_ii}, "
                "scale={scale})").format(
                    cls=type(self).__name__,
                    mode=self.mode, r_max=self.r_max,
                    num_neighbors=self.num_neighbors,
                    exclude_ii=self.exclude_ii,
                    scale=self.scale)

    def __str__(self):
        return repr(self)


cdef class NeighborQueryResult:
    R"""Class encapsulating the output of queries of NeighborQuery objects.

    .. warning::

        This class should not be instantiated directly, it is the
        return value of all `query*` functions of
        :class:`~NeighborQuery`. The class provides a convenient
        interface for iterating over query results, and can be
        transparently converted into a list or a
        :class:`~NeighborList` object.

    The :class:`~NeighborQueryResult` makes it easy to work with the results of
    queries and convert them to various natural objects. Additionally, the
    result is a generator, making it easy for users to lazily iterate over the
    object.
    """

    def __iter__(self):
        cdef freud._locality.NeighborBond npoint

        cdef const float[:, ::1] l_points = self.points
        cdef shared_ptr[freud._locality.NeighborQueryIterator] iterator = \
            self.nq.nqptr.query(
                <vec3[float]*> &l_points[0, 0],
                self.points.shape[0],
                dereference(self.query_args.thisptr))

        npoint = dereference(iterator).next()
        while npoint != ITERATOR_TERMINATOR:
            yield (npoint.query_point_idx, npoint.point_idx, npoint.distance)
            npoint = dereference(iterator).next()

        raise StopIteration

    def toNeighborList(self):
        """Convert query result to a freud NeighborList.

        Returns:
            :class:`~NeighborList`: A :mod:`freud` :class:`~NeighborList`
            containing all neighbor pairs found by the query generating this
            result object.
        """
        cdef const float[:, ::1] l_points = self.points
        cdef shared_ptr[freud._locality.NeighborQueryIterator] iterator = \
            self.nq.nqptr.query(
                <vec3[float]*> &l_points[0, 0],
                self.points.shape[0],
                dereference(self.query_args.thisptr))

        cdef freud._locality.NeighborList *cnlist = dereference(
            iterator).toNeighborList()
        cdef NeighborList nl = _nlist_from_cnlist(cnlist)
        # Explicitly manage a manually created nlist so that it will be
        # deleted when the Python object is.
        nl._managed = True

        return nl


cdef class NeighborQuery:
    R"""Class representing a set of points along with the ability to query for
    neighbors of these points.

    .. warning::

        This class should not be instantiated directly. The subclasses
        :class:`~AABBQuery` and :class:`~LinkCell` provide the
        intended interfaces.

    The :class:`~.NeighborQuery` class represents the abstract interface for
    neighbor finding. The class contains a set of points and a simulation box,
    the latter of which is used to define the system and the periodic boundary
    conditions required for finding neighbors of these points. The primary mode
    of interacting with the :class:`~.NeighborQuery` is through the
    :meth:`~NeighborQuery.query` and :meth:`~NeighborQuery.queryBall`
    functions, which enable finding either the nearest neighbors of a point or
    all points within a distance cutoff, respectively.  Subclasses of
    NeighborQuery implement these methods based on the nature of the underlying
    data structure.

    Args:
        box (:class:`freud.box.Box`):
            Simulation box.
        points ((:math:`N`, 3) :class:`numpy.ndarray`):
            Point coordinates to build the structure.

    Attributes:
        box (:class:`freud.box.Box`):
            The box object used by this data structure.
        points (:class:`np.ndarray`):
            The array of points in this data structure.
    """

    def __cinit__(self):
        if type(self) is NeighborQuery:
            raise RuntimeError(
                "The NeighborQuery class is abstract, and should not be "
                "directly instantiated"
            )

    @property
    def box(self):
        return freud.box.BoxFromCPP(self.nqptr.getBox())

    @property
    def points(self):
        return np.asarray(self.points)

    def query(self, query_points, query_args):
        R"""Query for nearest neighbors of the provided point.

        Args:
            query_points ((:math:`N`, 3) :class:`numpy.ndarray`):
                Points to query for.
            query_args (dict):
                Query arguments determining how to find neighbors. For
                information on valid query argument, see the documentation of
                `~._QueryArgs`.

        Returns:
            :class:`~.NeighborQueryResult`: Results object containing the
            output of this query.
        """
        query_points = freud.util._convert_array(
            np.atleast_2d(query_points), shape=(None, 3))

        cdef _QueryArgs args = _QueryArgs.from_dict(query_args)
        return NeighborQueryResult.init(self, query_points, args)

    cdef freud._locality.NeighborQuery * get_ptr(self):
        R"""Returns a pointer to the raw C++ object we are wrapping."""
        return self.nqptr


cdef class NeighborList:
    R"""Class representing bonds between two sets of points.

    Compute classes contain a set of bonds between two sets of position
    arrays ("query points" and "points") and hold a list of index pairs
    :math:`\left(i, j\right)` where
    :math:`i < N_{query\_points}, j < N_{points}` corresponding to neighbor
    pairs between the two sets.

    For efficiency, all bonds must be sorted by the query point index, from
    least to greatest. Bonds have an query point index :math:`i` and a point
    index :math:`j`. The first bond index corresponding to a given query point
    can be found in :math:`\log(N_{bonds})` time using
    :meth:`find_first_index`, because bonds are ordered by the query point
    index.

    .. note::

       Typically, there is no need to instantiate this class directly.
       In most cases, users should manipulate
       :class:`freud.locality.NeighborList` objects received from a
       neighbor search algorithm, such as :class:`freud.locality.LinkCell`,
       :class:`freud.locality.AABBQuery`, or :class:`freud.locality.Voronoi`.

    Attributes:
        query_point_indices ((:math:`N_{bonds}`) :class:`np.ndarray`):
            The query point indices for each bond. This array is read-only to
            prevent breakage of :meth:`~.find_first_index()`. Equivalent to
            indexing with :code:`[:, 0]`.
        point_indices ((:math:`N_{bonds}`) :class:`np.ndarray`):
            The point indices for each bond. This array is read-only to
            prevent breakage of :meth:`~.find_first_index()`. Equivalent to
            indexing with :code:`[:, 1]`.
        weights ((:math:`N_{bonds}`) :class:`np.ndarray`):
            The weights for each bond. By default, bonds have a weight of 1.
        distances ((:math:`N_{bonds}`) :class:`np.ndarray`):
            The distances for each bond.
        segments ((:math:`N_{query\_points}`) :class:`np.ndarray`):
            A segment array indicating the first bond index for each query
            point.
        neighbor_counts ((:math:`N_{query\_points}`) :class:`np.ndarray`):
            A neighbor count array indicating the number of neighbors for each
            query point.

    Example::

       # Assume we have position as Nx3 array
       aq = freud.locality.AABBQuery(box, positions)
       nlist = aq.query(positions, {'r_max': 3}).toNeighborList()

       # Get all vectors from central particles to their neighbors
       rijs = (positions[nlist.point_indices] -
              positions[nlist.query_point_indices])
       rijs = box.wrap(rijs)

    The NeighborList can be indexed to access bond particle indices. Example::

       for i, j in nlist[:]:
           print(i, j)
    """

    @classmethod
    def from_arrays(cls, num_query_points, num_points, query_point_indices,
                    point_indices, distances, weights=None):
        R"""Create a NeighborList from a set of bond information arrays.

        Args:
            num_query_points (int):
                Number of query points (corresponding to
                :code:`query_point_indices`).
            num_points (int):
                Number of points (corresponding to :code:`point_indices`).
            query_point_indices (:class:`np.ndarray`):
                Array of integers corresponding to indices in the set of
                query points.
            point_indices (:class:`np.ndarray`):
                Array of integers corresponding to indices in the set of
                points.
            distances (:class:`np.ndarray`):
                Array of distances between corresponding query points and
                points.
            weights (:class:`np.ndarray`, optional):
                Array of per-bond weights (if :code:`None` is given, use a
                value of 1 for each weight) (Default value = :code:`None`).
        """
        query_point_indices = freud.util._convert_array(
            query_point_indices, shape=(None,), dtype=np.uint32)
        point_indices = freud.util._convert_array(
            point_indices, shape=query_point_indices.shape, dtype=np.uint32)

        distances = freud.util._convert_array(
            distances, shape=query_point_indices.shape)

        if weights is None:
            weights = np.ones(query_point_indices.shape, dtype=np.float32)
        weights = freud.util._convert_array(
            weights, shape=query_point_indices.shape)

        cdef const unsigned int[::1] l_query_point_indices = \
            query_point_indices
        cdef const unsigned int[::1] l_point_indices = point_indices
        cdef const float[::1] l_distances = distances
        cdef const float[::1] l_weights = weights
        cdef unsigned int l_num_bonds = l_query_point_indices.shape[0]
        cdef unsigned int l_num_query_points = num_query_points
        cdef unsigned int l_num_points = num_points

        cdef NeighborList result
        result = cls()
        result.thisptr = new freud._locality.NeighborList(
            l_num_bonds, &l_query_point_indices[0], l_num_query_points,
            &l_point_indices[0], l_num_points, &l_distances[0], &l_weights[0])

        return result

    def __cinit__(self, _null=False):
        # Setting _null to True will create a NeighborList with no underlying
        # C++ object. This is useful for passing NULL pointers to C++ to
        # indicate the lack of a NeighborList
        self._managed = not _null
        # Cython won't assign NULL without cast
        self.thisptr = <freud._locality.NeighborList *> NULL if _null \
            else new freud._locality.NeighborList()

    def __dealloc__(self):
        if self._managed:
            del self.thisptr

    cdef freud._locality.NeighborList * get_ptr(self):
        R"""Returns a pointer to the raw C++ object we are wrapping."""
        return self.thisptr

    cdef void copy_c(self, NeighborList other):
        R"""Copies the contents of other into this object."""
        self.thisptr.copy(dereference(other.thisptr))

    def copy(self, other=None):
        R"""Create a copy. If other is given, copy its contents into this
        object. Otherwise, return a copy of this object.

        Args:
            other (:class:`freud.locality.NeighborList`, optional):
                A NeighborList to copy into this object (Default value =
                :code:`None`).
        """
        if other is not None:
            assert isinstance(other, NeighborList)
            self.copy_c(other)
            return self
        else:
            new_copy = NeighborList()
            new_copy.copy(self)
            return new_copy

    def __getitem__(self, key):
        R"""Access the bond array by index or slice."""
        return freud.util.make_managed_numpy_array(
            &self.thisptr.getNeighbors(),
            freud.util.arr_type_t.UNSIGNED_INT)[key]

    @property
    def query_point_indices(self):
        return self[:, 0]

    @property
    def point_indices(self):
        return self[:, 1]

    @property
    def weights(self):
        return freud.util.make_managed_numpy_array(
            &self.thisptr.getWeights(),
            freud.util.arr_type_t.FLOAT)

    @property
    def distances(self):
        return freud.util.make_managed_numpy_array(
            &self.thisptr.getDistances(),
            freud.util.arr_type_t.FLOAT)

    @property
    def segments(self):
        return freud.util.make_managed_numpy_array(
            &self.thisptr.getSegments(),
            freud.util.arr_type_t.UNSIGNED_INT)

    @property
    def neighbor_counts(self):
        return freud.util.make_managed_numpy_array(
            &self.thisptr.getCounts(),
            freud.util.arr_type_t.UNSIGNED_INT)

    def __len__(self):
        R"""Returns the number of bonds stored in this object."""
        return self.thisptr.getNumBonds()

    def find_first_index(self, unsigned int i):
        R"""Returns the lowest bond index corresponding to a query particle
        with an index :math:`\geq i`.

        Args:
            i (unsigned int): The particle index.
        """
        return self.thisptr.find_first_index(i)

    def filter(self, filt):
        R"""Removes bonds that satisfy a boolean criterion.

        Args:
            filt (:class:`np.ndarray`):
                Boolean-like array of bonds to keep (True means the bond
                will not be removed).

        .. note:: This method modifies this object in-place.

        Example::

            # Keep only the bonds between particles of type A and type B
            nlist.filter(types[nlist.query_point_indices] != types[nlist.point_indices])
        """  # noqa E501
        filt = np.ascontiguousarray(filt, dtype=np.bool)
        cdef np.ndarray[np.uint8_t, ndim=1, cast=True] filt_c = filt
        cdef cbool * filt_ptr = <cbool*> &filt_c[0]
        self.thisptr.filter(filt_ptr)
        return self

    def filter_r(self, float r_max, float r_min=0):
        R"""Removes bonds that are outside of a given radius range.

        Args:
            r_max (float):
                Maximum bond distance in the resulting neighbor list.
            r_min (float, optional):
                Minimum bond distance in the resulting neighbor list
                (Default value = :code:`0`).
        """
        self.thisptr.filter_r(r_max, r_min)
        return self


cdef NeighborList _nlist_from_cnlist(freud._locality.NeighborList *c_nlist):
    """Create a Python NeighborList object that points to an existing C++
    NeighborList object.

    This functions generally serves two purposes. Any special locality
    NeighborList generators, like :class:`~.Voronoi`, should use this as a way
    to point to the C++ NeighborList they generate internally. Additionally,
    any compute method that requires a :class:`~.NeighborList` (i.e. cannot do
    with just a :class:`~.NeighborQuery`) should also expose the internally
    computed :class:`~.NeighborList` using this method.
    """
    cdef NeighborList result
    result = NeighborList()
    del result.thisptr
    result._managed = False
    result.thisptr = c_nlist
    return result


def _make_default_nq(neighbor_query):
    R"""Helper function to return a NeighborQuery object.

    Currently the resolution for NeighborQuery objects is such that if Python
    users pass in a NumPy array of points and a box, we always make a RawPoints
    object. On the C++ side, the RawPoints object internally constructs an
    AABBQuery object to find neighbors if needed. On the Python side, making
    the RawPoints object is just so that compute functions on the C++ side
    don't require overloads to work.

    Supported types for :code:`neighbor_query` include:
    - :class:`~.locality.AABBQuery`
    - :class:`~.locality.LinkCell`
    - A tuple of :code:`(box, points)` where :code:`box` is a
      :class:`~.box.Box` and :code:`points` is a :class:`numpy.ndarray`.

    Args:
        neighbor_query (:class:`~.locality.NeighborQuery` - like object):
            A :class:`~.locality.NeighborQuery` or object that can be
            duck-typed into one.

    Returns:
        :class:`freud.locality.NeighborQuery`
<<<<<<< HEAD
            The same :class:`NeighborQuery` object if one is given or
            :class:`RawPoints` built from an inferred :code:`box` and
            :code:`points`.
    """
    if not isinstance(neighbor_query, NeighborQuery):
        nq = RawPoints(*neighbor_query)
    else:
        nq = neighbor_query
    return nq
=======
            The same :class:`NeighborQuery` object if one is given or :class:`RawPoints`
            built from :code:`box` and :code:`points`.
    """  # noqa: E501
    if isinstance(points, NeighborQuery):
        if points.box != box:
            raise ValueError("The box provided and the box of the"
                             "NeighborQuery object are different")
        return points

    points = freud.util._convert_array(
        points, shape=(None, 3))
    cdef RawPoints rp = RawPoints(box, points)
    return rp
>>>>>>> 531482db


def _make_default_nlist(neighbor_query, query_points, query_args, nlist=None):
    R"""Helper function to return a neighbor list object if is given, or to
    construct one using AABBQuery if it is not.

    Args:
        box (:class:`freud.box.Box`):
            Simulation box.
        points ((:math:`N_{particles}`, 3) :class:`numpy.ndarray`):
            Points for the neighborlist.
        query_points ((:math:`N_{particles}`, 3) :class:`numpy.ndarray`):
            Query points to construct the neighborlist.
        query_args (dict):
            Query arguments to use. Note that, if it is not one of the provided
            query arguments, :code:`exclude_ii` will be set to :code:`False` if
            query_points is :code:`None` and :code:`True` otherwise.
        nlist (:class:`freud.locality.NeighborList`, optional):
            NeighborList to use to find bonds (Default value = :code:`None`).

    Returns:
        :class:`freud.locality.NeighborList`:
            The neighbor list.
    """  # noqa: E501
    if nlist is not None:
        return nlist

    cdef NeighborQuery nq = _make_default_nq(neighbor_query)
    query_args.setdefault('exclude_ii', query_points is None)
    qp = query_points if query_points is not None else nq.points
    cdef NeighborList nq_nlist = nq.query(qp, query_args).toNeighborList()

    return nq_nlist


cdef class RawPoints(NeighborQuery):
    R"""Dummy class that only contains minimal information
    to make C++ side work well.

    Attributes:
        box (:class:`freud.locality.Box`):
            The simulation box.
        points (:class:`np.ndarray`):
            The points associated with this class.
    """  # noqa: E501

    def __cinit__(self, box, points):
        cdef const float[:, ::1] l_points
        cdef freud.box.Box b
        if type(self) is RawPoints:
            # Assume valid set of arguments is passed
            b = freud.util._convert_box(box)
            self.points = freud.util._convert_array(
                points, shape=(None, 3))
            l_points = self.points
            self.thisptr = self.nqptr = new freud._locality.RawPoints(
                dereference(b.thisptr),
                <vec3[float]*> &l_points[0, 0],
                self.points.shape[0])

    def __dealloc__(self):
        if type(self) is RawPoints:
            del self.thisptr


cdef class AABBQuery(NeighborQuery):
    R"""Use an AABB tree to find neighbors.

    Attributes:
        box (:class:`freud.locality.Box`):
            The simulation box.
        points (:class:`np.ndarray`):
            The points associated with this class.
    """  # noqa: E501

    def __cinit__(self, box, points):
        cdef const float[:, ::1] l_points
        cdef freud.box.Box b
        if type(self) is AABBQuery:
            # Assume valid set of arguments is passed
            b = freud.util._convert_box(box)
            self.points = freud.util._convert_array(
                points, shape=(None, 3)).copy()
            l_points = self.points
            self.thisptr = self.nqptr = new freud._locality.AABBQuery(
                dereference(b.thisptr),
                <vec3[float]*> &l_points[0, 0],
                self.points.shape[0])

    def __dealloc__(self):
        if type(self) is AABBQuery:
            del self.thisptr


cdef class LinkCell(NeighborQuery):
    R"""Supports efficiently finding all points in a set within a certain
    distance from a given point.

    Args:
        box (:class:`freud.box.Box`):
            Simulation box.
        cell_width (float):
            Maximum distance to find particles within.
        points (:class:`np.ndarray`, optional):
            The points associated with this class, if used as a NeighborQuery
            object, i.e. built on one set of points that can then be queried
            against.  (Default value = :code:`None`).

    Attributes:
        box (:class:`freud.box.Box`):
            Simulation box.
        num_cells (unsigned int):
            The number of cells in the box.
        nlist (:class:`freud.locality.NeighborList`):
            The neighbor list stored by this object, generated by
            :meth:`~.compute()`.
    """

    def __cinit__(self, box, points, cell_width=0):
        cdef freud.box.Box b = freud.util._convert_box(box)
        cdef const float[:, ::1] l_points
        self.points = freud.util._convert_array(
            points, shape=(None, 3)).copy()
        l_points = self.points
        self.thisptr = self.nqptr = new freud._locality.LinkCell(
            dereference(b.thisptr),
            <vec3[float]*> &l_points[0, 0],
            self.points.shape[0], cell_width)

    def __dealloc__(self):
        del self.thisptr

    @property
    def cell_width(self):
        return self.thisptr.getCellWidth()


cdef class Voronoi(Compute):
    R"""Computes Voronoi diagrams using voro++.

    Voronoi diagrams (`Wikipedia
    <https://en.wikipedia.org/wiki/Voronoi_diagram>`_) are composed of convex
    polytopes (polyhedra in 3D, polygons in 2D) called cells, corresponding to
    each input point. The cells bound a region of Euclidean space for which all
    contained points are closer to a corresponding input point than any other
    input point. A ridge is defined as a boundary between cells, which contains
    points equally close to two or more input points.

    The voro++ library [Rycroft2009]_ is used for fast computations of the
    Voronoi diagram.

    .. [Rycroft2009] Rycroft, Chris (2009). Voro++: a three-dimensional Voronoi
       cell library in C++. Technical Report. https://doi.org/10.2172/946741

    Attributes:
        nlist (:class:`~.locality.NeighborList`):
            Returns a neighbor list weighted by ridge area (length in 2D).
        polytopes (list[:class:`numpy.ndarray`]):
            A list of :class:`numpy.ndarray` defining Voronoi polytope vertices
            for each cell.
        volumes (:math:`\left(N_{points} \right)` :class:`numpy.ndarray`):
            Returns an array of Voronoi cell volumes (areas in 2D).
    """

    def __cinit__(self):
        self.thisptr = new freud._locality.Voronoi()
        self._nlist = NeighborList()

    def __dealloc__(self):
        del self.thisptr

    def compute(self, neighbor_query):
        R"""Compute Voronoi diagram.

        Args:
            box (:class:`freud.box.Box`):
                Simulation box.
            points ((:math:`N_{points}`, 3) :class:`numpy.ndarray`):
                Points used to calculate Voronoi diagram.
        """
<<<<<<< HEAD
        cdef NeighborQuery nq = _make_default_nq(neighbor_query)
        self.thisptr.compute(nq.get_ptr())
=======
        self._box = freud.util._convert_box(box)

        # voro++ uses double precision
        points = freud.util._convert_array(points, shape=(None, 3),
                                           dtype=np.float64)
        cdef const double[:, ::1] l_points = points
        cdef unsigned int n_points = len(points)

        self.thisptr.compute(
            dereference(self._box.thisptr),
            <vec3[double]*> &l_points[0, 0],
            n_points)

>>>>>>> 531482db
        return self

    @Compute._computed_property
    def polytopes(self):
        R"""Polytope vertices of each Voronoi cell.

        Returns:
            list:
                List of :class:`numpy.ndarray` defining Voronoi polytope
                vertices for each cell.
        """
        polytopes = []
        cdef vector[vector[vec3[double]]] raw_polytopes = \
            self.thisptr.getPolytopes()
        cdef size_t i
        cdef size_t j
        cdef size_t num_verts
        cdef vector[vec3[double]] raw_vertices
        cdef double[:, ::1] polytope_vertices
        for i in range(raw_polytopes.size()):
            raw_vertices = raw_polytopes[i]
            num_verts = raw_vertices.size()
            polytope_vertices = np.empty((num_verts, 3), dtype=np.float64)
            for j in range(num_verts):
                polytope_vertices[j, 0] = raw_vertices[j].x
                polytope_vertices[j, 1] = raw_vertices[j].y
                polytope_vertices[j, 2] = raw_vertices[j].z
            polytopes.append(np.asarray(polytope_vertices))
        return polytopes

    @Compute._computed_property
    def volumes(self):
        R"""Returns an array of volumes (areas in 2D) of the Voronoi cells.

        Returns:
            :math:`\left(N_{points} \right)` :class:`numpy.ndarray`:
                Array of Voronoi polytope volumes (areas in 2D).
        """
        return freud.util.make_managed_numpy_array(
            &self.thisptr.getVolumes(),
            freud.util.arr_type_t.DOUBLE)

    @Compute._computed_property
    def nlist(self):
        R"""Returns the computed :class:`~.locality.NeighborList`.

        The :class:`~.locality.NeighborList` computed by this class is
        weighted. In 2D systems, the bond weight is the length of the ridge
        (boundary line) between the neighboring points' Voronoi cells. In 3D
        systems, the bond weight is the area of the ridge (boundary polygon)
        between the neighboring points' Voronoi cells. The weights are not
        normalized, and the weights for each query point sum to the surface
        area (perimeter in 2D) of the polytope.

        It is possible for pairs of points to appear multiple times in the
        neighbor list. For example, in a small unit cell, points may neighbor
        one another on multiple sides because of periodic boundary conditions.

        Returns:
            :class:`~.locality.NeighborList`: Neighbor list.
        """
        self._nlist = _nlist_from_cnlist(self.thisptr.getNeighborList().get())
        return self._nlist

    def __repr__(self):
        return "freud.locality.{cls}()".format(
            cls=type(self).__name__)

    def __str__(self):
        return repr(self)

    def plot(self, ax=None):
        """Plot Voronoi diagram.

        Args:
            ax (:class:`matplotlib.axes.Axes`): Axis to plot on. If
                :code:`None`, make a new figure and axis.
                (Default value = :code:`None`)

        Returns:
            :class:`matplotlib.axes.Axes`: Axis with the plot.
        """
        import freud.plot
        if not self._box.is2D:
            return None
        else:
            return freud.plot.voronoi_plot(self._box, self.polytopes, ax=ax)

    def _repr_png_(self):
        import freud.plot
        try:
            return freud.plot.ax_to_bytes(self.plot())
        except AttributeError:
            return None


cdef class PairCompute(Compute):
    R"""Parent class for all compute classes in freud that depend on finding
    nearest neighbors.

    The purpose of this class is to consolidate some of the logic for parsing
    the numerous possible inputs to the compute calls of such classes. In
    particular, this class contains a helper function that calls the necessary
    functions to create NeighborQuery and NeighborList classes as needed, as
    well as dealing with boxes and query arguments.
    """

    def _preprocess_arguments(self, neighbor_query, query_points=None,
                              neighbors=None):
        """Process standard compute arguments into freud's internal types by
        calling all the required internal functions.

        This function handles the preprocessing of boxes and points into
        :class:`freud.locality.NeighborQuery` objects, the determination of how
        to handle the NeighborList object, the creation of default query
        arguments as needed, deciding what `query_points` are, and setting the
        appropriate `exclude_ii` flag.

        Args:
            neighbor_query (:class:`freud.locality.NeighborQuery` or tuple):
                If a tuple, must be of the form (box_like, array_like), i.e. it
                must be an object that can be converted into a
                :class:`freud.locality.NeighborQuery`.
            query_points ((:math:`N_{query\_points}`, 3) :class:`numpy.ndarray`, optional):
                Points used to calculate the RDF. Uses :code:`points` if
                not provided or :code:`None`.
            neighbors (:class:`freud.locality.NeighborList` or dict, optional):
                NeighborList or dictionary of query arguments to use to find
                bonds (Default value = :code:`None`).
        """  # noqa E501
        cdef NeighborQuery nq
        if not isinstance(neighbor_query, NeighborQuery):
            nq = RawPoints(*neighbor_query)
        else:
            nq = neighbor_query

        # Resolve the two possible ways of passing neighbors (query arguments
        # or neighbor lists) based on the type of the neighbors argument.
        cdef NeighborList nlist
        cdef _QueryArgs qargs

        nlist, qargs = self._resolve_neighbors(neighbors, query_points)

        if query_points is None:
            query_points = nq.points
        else:
            query_points = freud.util._convert_array(
                query_points, shape=(None, 3))
        cdef const float[:, ::1] l_query_points = query_points
        cdef unsigned int num_query_points = l_query_points.shape[0]
        return (nq, nlist, qargs, l_query_points, num_query_points)

    def _resolve_neighbors(self, neighbors, query_points=None):
        if type(neighbors) == NeighborList:
            nlist = neighbors
            qargs = _QueryArgs()
        elif neighbors is None or type(neighbors) == dict:
            # The default_query_args property must raise a NotImplementedError
            # if no query arguments were passed in and the class has no
            # reasonable choice of defaults.
            try:
                query_args = self.default_query_args if neighbors is None \
                    else neighbors.copy()
                query_args.setdefault('exclude_ii', query_points is None)
                qargs = _QueryArgs.from_dict(query_args)
                nlist = NeighborList(True)
            except NotImplementedError:
                raise
        return nlist, qargs

    @property
    def default_query_args(self):
        raise NotImplementedError(
            "The {} class does not provide default query arguments. You must "
            "either provide query arguments or a neighbor list to this "
            "compute method.".format(type(self).__name__))


cdef class SpatialHistogram(PairCompute):
    R"""Parent class for all compute classes in freud that perform a spatial
    binning of particle bonds by distance.
    """

    def __cinit__(self):
        # Abstract class
        pass

    @property
    def default_query_args(self):
        return dict(mode="ball", r_max=self.r_max)

    @Compute._computed_property
    def box(self):
        return freud.box.BoxFromCPP(self.histptr.getBox())

    @Compute._computed_property
    def bin_counts(self):
        return freud.util.make_managed_numpy_array(
            &self.histptr.getBinCounts(),
            freud.util.arr_type_t.UNSIGNED_INT)

    @property
    def bin_centers(self):
        # Must create a local reference or Cython tries to access an rvalue by
        # reference in the list comprehension.
        vec = self.histptr.getBinCenters()
        return [np.array(b, copy=True) for b in vec]

    @property
    def bin_edges(self):
        # Must create a local reference or Cython tries to access an rvalue by
        # reference in the list comprehension.
        vec = self.histptr.getBinEdges()
        return [np.array(b, copy=True) for b in vec]

    @property
    def bounds(self):
        # Must create a local reference or Cython tries to access an rvalue by
        # reference in the list comprehension.
        vec = self.histptr.getBounds()
        return [tuple(b) for b in vec]

    @property
    def nbins(self):
        return list(self.histptr.getAxisSizes())

    def reset(self):
        R"""Resets the values of RDF in memory."""
        self.histptr.reset()


cdef class SpatialHistogram1D(SpatialHistogram):
    R"""Subclasses SpatialHistogram to provide a simplified API for
    properties of 1-dimensional histograms.
    """

    def __cinit__(self):
        # Abstract class
        pass

    @property
    def bin_centers(self):
        # Must create a local reference or Cython tries to access an rvalue by
        # reference in the list comprehension.
        vec = self.histptr.getBinCenters()
        return np.array(vec[0], copy=True)

    @property
    def bin_edges(self):
        # Must create a local reference or Cython tries to access an rvalue by
        # reference in the list comprehension.
        vec = self.histptr.getBinEdges()
        return np.array(vec[0], copy=True)

    @property
    def bounds(self):
        # Must create a local reference or Cython tries to access an rvalue by
        # reference in the list comprehension.
        vec = self.histptr.getBounds()
        return vec[0]

    @property
    def nbins(self):
        return self.histptr.getAxisSizes()[0]<|MERGE_RESOLUTION|>--- conflicted
+++ resolved
@@ -586,7 +586,6 @@
 
     Returns:
         :class:`freud.locality.NeighborQuery`
-<<<<<<< HEAD
             The same :class:`NeighborQuery` object if one is given or
             :class:`RawPoints` built from an inferred :code:`box` and
             :code:`points`.
@@ -596,21 +595,6 @@
     else:
         nq = neighbor_query
     return nq
-=======
-            The same :class:`NeighborQuery` object if one is given or :class:`RawPoints`
-            built from :code:`box` and :code:`points`.
-    """  # noqa: E501
-    if isinstance(points, NeighborQuery):
-        if points.box != box:
-            raise ValueError("The box provided and the box of the"
-                             "NeighborQuery object are different")
-        return points
-
-    points = freud.util._convert_array(
-        points, shape=(None, 3))
-    cdef RawPoints rp = RawPoints(box, points)
-    return rp
->>>>>>> 531482db
 
 
 def _make_default_nlist(neighbor_query, query_points, query_args, nlist=None):
@@ -791,24 +775,8 @@
             points ((:math:`N_{points}`, 3) :class:`numpy.ndarray`):
                 Points used to calculate Voronoi diagram.
         """
-<<<<<<< HEAD
         cdef NeighborQuery nq = _make_default_nq(neighbor_query)
         self.thisptr.compute(nq.get_ptr())
-=======
-        self._box = freud.util._convert_box(box)
-
-        # voro++ uses double precision
-        points = freud.util._convert_array(points, shape=(None, 3),
-                                           dtype=np.float64)
-        cdef const double[:, ::1] l_points = points
-        cdef unsigned int n_points = len(points)
-
-        self.thisptr.compute(
-            dereference(self._box.thisptr),
-            <vec3[double]*> &l_points[0, 0],
-            n_points)
-
->>>>>>> 531482db
         return self
 
     @Compute._computed_property
