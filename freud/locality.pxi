--- conflicted
+++ resolved
@@ -610,44 +610,25 @@
     """Supports efficiently finding the :math:`N` nearest neighbors of each
     point in a set for some fixed integer :math:`N`.
 
-<<<<<<< HEAD
     * :code:`strict_cut == True`: :code:`rmax` will be strictly obeyed, and any
       particle which has fewer than :math:`N` neighbors will have values of
       :code:`UINT_MAX` assigned.
-    * :code:`strict_cut == False`: :code:`rmax` will be expanded to find the
-      requested number of neighbors. If :code:`rmax` increases to the point
-      that a cell list cannot be constructed, a warning will be raised and
+    * :code:`strict_cut == False` (default): :code:`rmax` will be expanded to
+      find the requested number of neighbors. If :code:`rmax` increases to the
+      point that a cell list cannot be constructed, a warning will be raised and
       the neighbors already found will be returned.
-=======
-    - strict_cut = True: rmax will be strictly obeyed, and any particle which
-        has fewer than N neighbors will have values of UINT_MAX assigned
-    - strict_cut = False (default): rmax will be expanded to find requested
-        number of neighbors. If rmax increases to the  point that a cell list
-        cannot be constructed, a warning will be raised and neighbors found will
-        be returned
->>>>>>> 62386d1a
 
     .. moduleauthor:: Eric Harper <harperic@umich.edu>
 
     :param float rmax: Initial guess of a distance to search within to find N
                        neighbors
     :param n_neigh: Number of neighbors to find for each point
-<<<<<<< HEAD
     :param float scale: Multiplier by which to automatically increase
                         :code:`rmax` value if the requested number of neighbors
                         is not found. Only utilized if :code:`strict_cut` is
                         False. Scale must be greater than 1.
     :param bool strict_cut: Whether to use a strict :code:`rmax` or allow for
-                            automatic expansion
-=======
-    :param scale: multiplier by which to automatically increase rmax value by
-                    if requested number of neighbors is not found. Only
-                    utilized if strict_cut is False. Scale must be greater than
-                    1
-    :param strict_cut: whether to use a strict rmax or allow for automatic
-                       expansion, default=False
-    :type rmax: float
->>>>>>> 62386d1a
+                            automatic expansion, default is False
     :type n_neigh: unsigned int
 
     Example::
