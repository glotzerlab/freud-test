# Copyright (c) 2010-2019 The Regents of the University of Michigan
# This file is from the freud project, released under the BSD 3-Clause License.

from libcpp cimport bool
from freud.util cimport vec3
from libcpp.memory cimport shared_ptr
from libcpp.vector cimport vector
from libcpp.pair cimport pair
cimport freud._box
cimport freud.util

cdef extern from "NeighborBond.h" namespace "freud::locality":
    cdef cppclass NeighborBond:
        unsigned int query_point_idx
        unsigned int point_idx
        float distance
        float weight
        bool operator==(NeighborBond)
        bool operator!=(NeighborBond)
        bool operator<(NeighborBond)

cdef extern from "NeighborQuery.h" namespace "freud::locality":

    ctypedef enum QueryType "freud::locality::QueryArgs::QueryType":
        none "freud::locality::QueryArgs::QueryType::none"
        ball "freud::locality::QueryArgs::QueryType::ball"
        nearest "freud::locality::QueryArgs::QueryType::nearest"

    cdef cppclass QueryArgs:
        QueryType mode
        int num_neighbors
        float r_max
        float r_min
        float r_guess
        float scale
        bool exclude_ii

    cdef cppclass NeighborQuery:
        NeighborQuery() except +
        NeighborQuery(const freud._box.Box &,
                      const vec3[float]*,
                      unsigned int) except +
        shared_ptr[NeighborQueryIterator] query(
            const vec3[float]*, unsigned int, QueryArgs) except +
        const freud._box.Box & getBox() const
        const vec3[float]* getPoints const
        const unsigned int getNPoints const
        const vec3[float] operator[](unsigned int) const

    NeighborBond ITERATOR_TERMINATOR \
        "freud::locality::NeighborQueryIterator::ITERATOR_TERMINATOR"

    cdef cppclass NeighborQueryIterator:
        NeighborQueryIterator()
        NeighborQueryIterator(NeighborQuery*, vec3[float]*, unsigned int)
        bool end()
        NeighborBond next()
        NeighborList *toNeighborList()

cdef extern from "RawPoints.h" namespace "freud::locality":

    cdef cppclass RawPoints(NeighborQuery):
        RawPoints() except +
        RawPoints(const freud._box.Box,
                  const vec3[float]*,
                  unsigned int) except +

cdef extern from "NeighborList.h" namespace "freud::locality":
    cdef cppclass NeighborList:
        NeighborList()
        NeighborList(unsigned int)
        NeighborList(unsigned int, const unsigned int*, unsigned int,
                     const unsigned int*, unsigned int, const float*,
                     const float*) except +

        freud.util.ManagedArray[unsigned int] &getNeighbors()
        freud.util.ManagedArray[float] &getDistances()
        freud.util.ManagedArray[float] &getWeights()
        freud.util.ManagedArray[float] &getSegments()
        freud.util.ManagedArray[float] &getCounts()

        unsigned int getNumBonds() const
        unsigned int getNumPoints() const
        unsigned int getNumQueryPoints() const
        void setNumBonds(unsigned int, unsigned int, unsigned int)
        unsigned int filter(const bool*) except +
        unsigned int filter_r(float, float) except +

        unsigned int find_first_index(unsigned int)

        void resize(unsigned int)
        void copy(const NeighborList &)
        void validate(unsigned int, unsigned int) except +

cdef extern from "LinkCell.h" namespace "freud::locality":
    cdef cppclass IteratorLinkCell:
        IteratorLinkCell()
        IteratorLinkCell(
            const shared_ptr[unsigned int] &,
            unsigned int,
            unsigned int,
            unsigned int)
        void copy(const IteratorLinkCell &)
        bool atEnd()
        unsigned int next()
        unsigned int begin()

    cdef cppclass LinkCell(NeighborQuery):
        LinkCell() except +
        LinkCell(const freud._box.Box &,
                 float,
                 const vec3[float]*,
                 unsigned int) except +
        const vec3[unsigned int] computeDimensions(
            const freud._box.Box &,
            float) const
        unsigned int getNumCells() const
        float getCellWidth() const
        unsigned int getCell(const vec3[float] &) const
        IteratorLinkCell itercell(unsigned int) const
        vector[unsigned int] getCellNeighbors(unsigned int) const
        void computeCellList(
            const freud._box.Box &,
            const vec3[float]*,
            unsigned int) except +

cdef extern from "AABBQuery.h" namespace "freud::locality":
    cdef cppclass AABBQuery(NeighborQuery):
        AABBQuery() except +
        AABBQuery(const freud._box.Box,
                  const vec3[float]*,
                  unsigned int) except +

cdef extern from "VoroPlusPlus.h" namespace "freud::locality":
    cdef cppclass VoroPlusPlus:
        VoroPlusPlus()
        void compute(
            const freud._box.Box &,
            const vec3[double]*,
<<<<<<< HEAD
            const unsigned int) nogil except +
        NeighborList * getNeighborList()
        vector[vector[vec3[double]]] getPolytopes()
        vector[double] getVolumes()
=======
            const int*,
            const int*,
            unsigned int,
            unsigned int,
            const int*,
            const vec3[double]*,
            const int*) except +
        NeighborList * getNeighborList()

cdef extern from "BondHistogramCompute.h" namespace "freud::locality":
    cdef cppclass BondHistogramCompute:
        BondHistogramCompute()

        const freud._box.Box & getBox() const
        void reset()
        const freud.util.ManagedArray[unsigned int] &getBinCounts()
        vector[vector[float]] getBinEdges() const
        vector[vector[float]] getBinCenters() const
        vector[pair[float, float]] getBounds() const
        vector[unsigned int] getAxisSizes() const
>>>>>>> 30acc390
<|MERGE_RESOLUTION|>--- conflicted
+++ resolved
@@ -137,20 +137,10 @@
         void compute(
             const freud._box.Box &,
             const vec3[double]*,
-<<<<<<< HEAD
             const unsigned int) nogil except +
-        NeighborList * getNeighborList()
-        vector[vector[vec3[double]]] getPolytopes()
-        vector[double] getVolumes()
-=======
-            const int*,
-            const int*,
-            unsigned int,
-            unsigned int,
-            const int*,
-            const vec3[double]*,
-            const int*) except +
-        NeighborList * getNeighborList()
+        vector[vector[vec3[double]]] getPolytopes() const
+        const freud.util.ManagedArray[double] &getVolumes() const
+        shared_ptr[NeighborList] getNeighborList() const
 
 cdef extern from "BondHistogramCompute.h" namespace "freud::locality":
     cdef cppclass BondHistogramCompute:
@@ -162,5 +152,4 @@
         vector[vector[float]] getBinEdges() const
         vector[vector[float]] getBinCenters() const
         vector[pair[float, float]] getBounds() const
-        vector[unsigned int] getAxisSizes() const
->>>>>>> 30acc390
+        vector[unsigned int] getAxisSizes() const