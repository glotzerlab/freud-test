--- conflicted
+++ resolved
@@ -132,31 +132,8 @@
             self.rmax = r_max
 
     def __dealloc__(self):
-<<<<<<< HEAD
         if type(self) is PMFTR12:
             del self.pmftr12ptr
-=======
-        del self.thisptr
-
-    @property
-    def box(self):
-        """Get the box used in the calculation.
-        """
-        return self.getBox()
-
-    def getBox(self):
-        """Get the box used in the calculation.
-
-        :return: freud Box
-        :rtype: :py:class:`freud.box.Box()`
-        """
-        return BoxFromCPP(self.thisptr.getBox())
-
-    def resetPCF(self):
-        """Resets the values of the PCF histograms in memory.
-        """
-        self.thisptr.resetPCF()
->>>>>>> 9e270268
 
     def accumulate(self, box, ref_points, ref_orientations, points,
                    orientations, nlist=None):
@@ -303,26 +280,6 @@
         return result
 
     @property
-<<<<<<< HEAD
-=======
-    def PMFT(self):
-        """Get the positional correlation function.
-        """
-        return self.getPMFT()
-
-    def getPMFT(self):
-        """Get the Potential of Mean Force and Torque.
-
-        :return: PMFT
-        :rtype: :class:`numpy.ndarray`,
-                shape= :math:`\\left(N_{r}, N_{\\theta2},
-                N_{\\theta1}\\right)`,
-                dtype= :class:`numpy.float32`
-        """
-        return -np.log(np.copy(self.getPCF()))
-
-    @property
->>>>>>> 9e270268
     def R(self):
         """Get the array of r-values for the PCF histogram.
 
@@ -467,24 +424,6 @@
         """
         cdef unsigned int T2 = self.pmftr12ptr.getNBinsT2()
         return T2
-
-<<<<<<< HEAD
-=======
-    @property
-    def r_cut(self):
-        """Get the r_cut value used in the cell list.
-        """
-        return self.getRCut()
-
-    def getRCut(self):
-        """Get the r_cut value used in the cell list.
-
-        :return: r_cut
-        :rtype: float
-        """
-        cdef float r_cut = self.thisptr.getRCut()
-        return r_cut
->>>>>>> 9e270268
 
 cdef class PMFTXYT(_PMFT):
     """Computes the PMFT [Cit2]_ for a given set of points.
@@ -524,31 +463,8 @@
             self.rmax = np.sqrt(x_max**2 + y_max**2)
 
     def __dealloc__(self):
-<<<<<<< HEAD
         if type(self) is PMFTXYT:
             del self.pmftxytptr
-=======
-        del self.thisptr
-
-    @property
-    def box(self):
-        """Get the box used in the calculation.
-        """
-        return self.getBox()
-
-    def getBox(self):
-        """Get the box used in the calculation.
-
-        :return: freud Box
-        :rtype: :py:class:`freud.box.Box`
-        """
-        return BoxFromCPP(self.thisptr.getBox())
-
-    def resetPCF(self):
-        """Resets the values of the PCF histograms in memory.
-        """
-        self.thisptr.resetPCF()
->>>>>>> 9e270268
 
     def accumulate(self, box, ref_points, ref_orientations, points,
                    orientations, nlist=None):
@@ -818,23 +734,6 @@
         cdef unsigned int t = self.pmftxytptr.getNBinsT()
         return t
 
-<<<<<<< HEAD
-=======
-    @property
-    def r_cut(self):
-        """Get the r_cut value used in the cell list.
-        """
-        return self.getRCut()
-
-    def getRCut(self):
-        """Get the r_cut value used in the cell list.
-
-        :return: r_cut
-        :rtype: float
-        """
-        cdef float r_cut = self.thisptr.getRCut()
-        return r_cut
->>>>>>> 9e270268
 
 cdef class PMFTXY2D(_PMFT):
     """Computes the PMFT [Cit2]_ for a given set of points.
@@ -868,31 +767,8 @@
             self.rmax = np.sqrt(x_max**2 + y_max**2)
 
     def __dealloc__(self):
-<<<<<<< HEAD
         if type(self) is PMFTXY2D:
             del self.pmftxy2dptr
-=======
-        del self.thisptr
-
-    @property
-    def box(self):
-        """Get the box used in the calculation.
-        """
-        return self.getBox()
-
-    def getBox(self):
-        """Get the box used in the calculation.
-
-        :return: freud Box
-        :rtype: :py:class:`freud.box.Box`
-        """
-        return BoxFromCPP(self.thisptr.getBox())
-
-    def resetPCF(self):
-        """Resets the values of the PCF histograms in memory.
-        """
-        self.thisptr.resetPCF()
->>>>>>> 9e270268
 
     def accumulate(self, box, ref_points, ref_orientations, points,
                    orientations, nlist=None):
@@ -1124,23 +1000,6 @@
         cdef float j = self.pmftxy2dptr.getJacobian()
         return j
 
-<<<<<<< HEAD
-=======
-    @property
-    def r_cut(self):
-        """Get the r_cut value used in the cell list.
-        """
-        return self.getRCut()
-
-    def getRCut(self):
-        """Get the r_cut value used in the cell list.
-
-        :return: r_cut
-        :rtype: float
-        """
-        cdef float r_cut = self.thisptr.getRCut()
-        return r_cut
->>>>>>> 9e270268
 
 cdef class PMFTXYZ(_PMFT):
     """Computes the PMFT [Cit2]_ for a given set of points.
