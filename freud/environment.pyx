# Copyright (c) 2010-2019 The Regents of the University of Michigan
# This file is from the freud project, released under the BSD 3-Clause License.

R"""
The :class:`freud.environment` module contains functions which characterize the
local environments of particles in the system. These methods use the positions
and orientations of particles in the local neighborhood of a given particle to
characterize the particle environment.
"""

import freud.common
import numpy as np
import warnings
import freud.locality

from freud.util._VectorMath cimport vec3, quat
from libcpp.vector cimport vector
from libcpp.map cimport map
from cython.operator cimport dereference
cimport freud.box
cimport freud._environment
cimport freud.locality

cimport numpy as np

# numpy must be initialized. When using numpy from C or Cython you must
# _always_ do that, or you will have segfaults
np.import_array()


cdef class BondOrder:
    R"""Compute the bond orientational order diagram for the system of
    particles.

    The bond orientational order diagram (BOOD) is a way of studying the
    average local environments experienced by particles. In a BOOD, a particle
    and its nearest neighbors (determined by either a prespecified number of
    neighbors or simply a cutoff distance) are treated as connected by a bond
    joining their centers. All of the bonds in the system are then binned by
    their azimuthal (:math:`\theta`) and polar (:math:`\phi`) angles to
    indicate the location of a particle's neighbors relative to itself. The
    distance between the particle and its neighbor is only important when
    determining whether it is counted as a neighbor, but is not part of the
    BOOD; as such, the BOOD can be viewed as a projection of all bonds onto the
    unit sphere. The resulting 2D histogram provides insight into how particles
    are situated relative to one-another in a system.

    This class provides access to the classical BOOD as well as a few useful
    variants. These variants can be accessed *via* the :code:`mode` arguments
    to the :meth:`~BondOrder.compute` or :meth:`~BondOrder.accumulate`
    methods. Available modes of calculation are:

    * :code:`'bod'` (Bond Order Diagram, *default*):
      This mode constructs the default BOOD, which is the 2D histogram
      containing the number of bonds formed through each azimuthal
      :math:`\left( \theta \right)` and polar :math:`\left( \phi \right)`
      angle.

    * :code:`'lbod'` (Local Bond Order Diagram):
      In this mode, a particle's neighbors are rotated into the local frame of
      the particle before the BOOD is calculated, *i.e.* the directions of
      bonds are determined relative to the orientation of the particle rather
      than relative to the global reference frame. An example of when this mode
      would be useful is when a system is composed of multiple grains of the
      same crystal; the normal BOOD would show twice as many peaks as expected,
      but using this mode, the bonds would be superimposed.

    * :code:`'obcd'` (Orientation Bond Correlation Diagram):
      This mode aims to quantify the degree of orientational as well as
      translational ordering. As a first step, the rotation that would align a
      particle's neighbor with the particle is calculated. Then, the neighbor
      is rotated **around the central particle** by that amount, which actually
      changes the direction of the bond. One example of how this mode could be
      useful is in identifying plastic crystals, which exhibit translational
      but not orientational ordering. Normally, the BOOD for a plastic crystal
      would exhibit clear structure since there is translational order, but
      with this mode, the neighbor positions would actually be modified,
      resulting in an isotropic (disordered) BOOD.

    * :code:`'oocd'` (Orientation Orientation Correlation Diagram):
      This mode is substantially different from the other modes. Rather than
      compute the histogram of neighbor bonds, this mode instead computes a
      histogram of the directors of neighboring particles, where the director
      is defined as the basis vector :math:`\hat{z}` rotated by the neighbor's
      quaternion. The directors are then rotated into the central particle's
      reference frame. This mode provides insight into the local orientational
      environment of particles, indicating, on average, how a particle's
      neighbors are oriented.

    .. moduleauthor:: Erin Teich <erteich@umich.edu>

    Args:
        rmax (float):
            Distance over which to calculate.
        k (unsigned int):
            Order parameter i. To be removed.
        n (unsigned int):
            Number of neighbors to find.
        n_bins_t (unsigned int):
            Number of :math:`\theta` bins.
        n_bins_p (unsigned int):
            Number of :math:`\phi` bins.

    Attributes:
        bond_order (:math:`\left(N_{\phi}, N_{\theta} \right)` :class:`numpy.ndarray`):
            Bond order.
        box (:class:`freud.box.Box`):
            Box used in the calculation.
        theta (:math:`\left(N_{\theta} \right)` :class:`numpy.ndarray`):
            The values of bin centers for :math:`\theta`.
        phi (:math:`\left(N_{\phi} \right)` :class:`numpy.ndarray`):
            The values of bin centers for :math:`\phi`.
        n_bins_theta (unsigned int):
            The number of bins in the :math:`\theta` dimension.
        n_bins_phi (unsigned int):
            The number of bins in the :math:`\phi` dimension.

    .. todo:: remove k, it is not used as such.
    """  # noqa: E501
    cdef freud._environment.BondOrder * thisptr
    cdef num_neigh
    cdef rmax
    cdef k
    cdef n_bins_t
    cdef n_bins_p

    def __cinit__(self, float rmax, float k, unsigned int n,
                  unsigned int n_bins_t, unsigned int n_bins_p):
        if n_bins_t < 2:
            raise ValueError("Must have at least 2 bins in theta.")
        if n_bins_p < 2:
            raise ValueError("Must have at least 2 bins in phi.")
        self.thisptr = new freud._environment.BondOrder(
            rmax, k, n, n_bins_t, n_bins_p)
        self.rmax = rmax
        self.num_neigh = n
        self.k = k
        self.n_bins_t = n_bins_t
        self.n_bins_p = n_bins_p

    def __dealloc__(self):
        del self.thisptr

    def accumulate(self, box, ref_points, ref_orientations, points=None,
                   orientations=None, str mode="bod", nlist=None):
        R"""Calculates the correlation function and adds to the current
        histogram.

        Args:
            box (:class:`freud.box.Box`):
                Simulation box.
            ref_points ((:math:`N_{particles}`, 3) :class:`numpy.ndarray`):
                Reference points used to calculate bonds.
            ref_orientations ((:math:`N_{particles}`, 4) :class:`numpy.ndarray`):
                Reference orientations used to calculate bonds.
            points ((:math:`N_{particles}`, 3) :class:`numpy.ndarray`, optional):
                Points used to calculate bonds. Uses :code:`ref_points` if not
                provided or :code:`None`.
            orientations ((:math:`N_{particles}`, 4) :class:`numpy.ndarray`):
                Orientations used to calculate bonds. Uses
                :code:`ref_orientations` if not provided or :code:`None`.
            mode (str, optional):
                Mode to calculate bond order. Options are :code:`'bod'`,
                :code:`'lbod'`, :code:`'obcd'`, or :code:`'oocd'`
                (Default value = :code:`'bod'`).
            nlist (:class:`freud.locality.NeighborList`, optional):
                NeighborList to use to find bonds (Default value =
                :code:`None`).
        """  # noqa: E501
        cdef freud.box.Box b = freud.common.convert_box(box)

        if points is None:
            points = ref_points
        if orientations is None:
            orientations = ref_orientations

        ref_points = freud.common.convert_array(ref_points, 2)
        if ref_points.shape[1] != 3:
            raise TypeError('ref_points should be an Nx3 array')

        points = freud.common.convert_array(points, 2)
        if points.shape[1] != 3:
            raise TypeError('points should be an Nx3 array')

        ref_orientations = freud.common.convert_array(ref_orientations, 2)
        if ref_orientations.shape[1] != 4:
            raise TypeError('ref_orientations should be an Nx4 array')

        orientations = freud.common.convert_array(orientations, 2)
        if orientations.shape[1] != 4:
            raise TypeError('orientations should be an Nx4 array')

        cdef unsigned int index = 0
        if mode == "bod":
            index = 0
        elif mode == "lbod":
            index = 1
        elif mode == "obcd":
            index = 2
        elif mode == "oocd":
            index = 3
        else:
            raise RuntimeError(
                ('Unknown BOD mode: {}. Options are:'
                    'bod, lbod, obcd, oocd.').format(mode))

        defaulted_nlist = freud.locality.make_default_nlist_nn(
            b, ref_points, points, self.num_neigh, nlist, None, self.rmax)
        cdef freud.locality.NeighborList nlist_ = defaulted_nlist[0]

        cdef const float[:, ::1] l_ref_points = ref_points
        cdef const float[:, ::1] l_points = points
        cdef const float[:, ::1] l_ref_orientations = ref_orientations
        cdef const float[:, ::1] l_orientations = orientations
        cdef unsigned int n_ref = l_ref_points.shape[0]
        cdef unsigned int n_p = l_points.shape[0]

        with nogil:
            self.thisptr.accumulate(
                dereference(b.thisptr), nlist_.get_ptr(),
                <vec3[float]*> &l_ref_points[0, 0],
                <quat[float]*> &l_ref_orientations[0, 0],
                n_ref,
                <vec3[float]*> &l_points[0, 0],
                <quat[float]*> &l_orientations[0, 0],
                n_p,
                index)
        return self

    @property
    def bond_order(self):
        cdef unsigned int n_bins_phi = self.thisptr.getNBinsPhi()
        cdef unsigned int n_bins_theta = self.thisptr.getNBinsTheta()
        cdef float[:, ::1] bod = <float[:n_bins_phi, :n_bins_theta]> \
            self.thisptr.getBondOrder().get()
        result = np.asarray(bod)

        # Because we divide by the surface areas, the bond order will actually
        # be nans if we try to get the bond_order after resetting. This fixes
        # that.
        if np.all(np.isnan(result)):
            result = np.zeros((n_bins_phi, n_bins_theta), dtype=np.float32)
        return result

    @property
    def box(self):
        return freud.box.BoxFromCPP(self.thisptr.getBox())

    def reset(self):
        R"""Resets the values of the bond order in memory."""
        self.thisptr.reset()

    def compute(self, box, ref_points, ref_orientations, points=None,
                orientations=None, mode="bod", nlist=None):
        R"""Calculates the bond order histogram. Will overwrite the current
        histogram.

        Args:
            box (:class:`freud.box.Box`):
                Simulation box.
            ref_points ((:math:`N_{particles}`, 3) :class:`numpy.ndarray`):
                Reference points used to calculate bonds.
            ref_orientations ((:math:`N_{particles}`, 4) :class:`numpy.ndarray`):
                Reference orientations used to calculate bonds.
            points ((:math:`N_{particles}`, 3) :class:`numpy.ndarray`, optional):
                Points used to calculate bonds. Uses :code:`ref_points` if not
                provided or :code:`None`.
            orientations ((:math:`N_{particles}`, 4) :class:`numpy.ndarray`, optional):
                Orientations used to calculate bonds. Uses
                :code:`ref_orientations` if not provided or :code:`None`.
            mode (str, optional):
                Mode to calculate bond order. Options are :code:`'bod'`,
                :code:`'lbod'`, :code:`'obcd'`, or :code:`'oocd'`
                (Default value = :code:`'bod'`).
            nlist (:class:`freud.locality.NeighborList`, optional):
                NeighborList to use to find bonds (Default value =
                :code:`None`).
        """  # noqa: E501
        self.reset()
        self.accumulate(box, ref_points, ref_orientations,
                        points, orientations, mode, nlist)
        return self

    @property
    def theta(self):
        cdef unsigned int n_bins_theta = self.thisptr.getNBinsTheta()
        if not n_bins_theta:
            return np.asarray([], dtype=np.float32)
        cdef const float[::1] theta = \
            <float[:n_bins_theta]> self.thisptr.getTheta().get()
        return np.asarray(theta)

    @property
    def phi(self):
        cdef unsigned int n_bins_phi = self.thisptr.getNBinsPhi()
        if not n_bins_phi:
            return np.asarray([], dtype=np.float32)
        cdef const float[::1] phi = \
            <float[:n_bins_phi]> self.thisptr.getPhi().get()
        return np.asarray(phi)

    @property
    def n_bins_theta(self):
        return self.thisptr.getNBinsTheta()

    @property
    def n_bins_phi(self):
        return self.thisptr.getNBinsPhi()

    def __repr__(self):
        return ("freud.environment.{cls}(rmax={rmax}, k={k}, "
                "n={num_neigh}, n_bins_t={n_bins_t}, "
                "n_bins_p={n_bins_p})").format(cls=type(self).__name__,
                                               rmax=self.rmax,
                                               k=self.k,
                                               num_neigh=self.num_neigh,
                                               n_bins_t=self.n_bins_t,
                                               n_bins_p=self.n_bins_p)

    def __str__(self):
        return repr(self)


cdef class LocalDescriptors:
    R"""Compute a set of descriptors (a numerical "fingerprint") of a particle's
    local environment.

    The resulting spherical harmonic array will be a complex-valued
    array of shape `(num_bonds, num_sphs)`. Spherical harmonic
    calculation can be restricted to some number of nearest neighbors
    through the `num_neighbors` argument; if a particle has more bonds
    than this number, the last one or more rows of bond spherical
    harmonics for each particle will not be set.

    .. moduleauthor:: Matthew Spellings <mspells@umich.edu>

    Args:
        num_neighbors (unsigned int):
            Maximum number of neighbors to compute descriptors for.
        lmax (unsigned int):
            Maximum spherical harmonic :math:`l` to consider.
        rmax (float):
            Initial guess of the maximum radius to looks for neighbors.
        negative_m (bool):
            True if we should also calculate :math:`Y_{lm}` for negative
            :math:`m`.

    Attributes:
        sph (:math:`\left(N_{bonds}, \text{SphWidth} \right)` :class:`numpy.ndarray`):
            A reference to the last computed spherical harmonic array.
        num_particles (unsigned int):
            The number of points passed to the last call to :meth:`~.compute`.
        num_neighbors (unsigned int):
            The number of neighbors used by the last call to compute. Bounded
            from above by the number of reference points multiplied by the
            lower of the num_neighbors arguments passed to the last compute
            call or the constructor.
        l_max (unsigned int):
            The maximum spherical harmonic :math:`l` to calculate for.
        r_max (float):
            The cutoff radius.
    """  # noqa: E501
    cdef freud._environment.LocalDescriptors * thisptr
    cdef num_neigh
    cdef rmax
    cdef lmax
    cdef negative_m

    known_modes = {'neighborhood': freud._environment.LocalNeighborhood,
                   'global': freud._environment.Global,
                   'particle_local': freud._environment.ParticleLocal}

    def __cinit__(self, num_neighbors, lmax, rmax, negative_m=True):
        self.thisptr = new freud._environment.LocalDescriptors(
            lmax, negative_m)
        self.num_neigh = num_neighbors
        self.rmax = rmax
        self.lmax = lmax
        self.negative_m = negative_m

    def __dealloc__(self):
        del self.thisptr

    def compute(self, box, unsigned int num_neighbors, points_ref, points=None,
                orientations=None, mode='neighborhood', nlist=None):
        R"""Calculates the local descriptors of bonds from a set of source
        points to a set of destination points.

        Args:
            box (:class:`freud.box.Box`):
                Simulation box.
            num_neighbors (unsigned int):
                Number of nearest neighbors to compute with or to limit to, if the
                neighbor list is precomputed.
            points_ref ((:math:`N_{particles}`, 3) :class:`numpy.ndarray`):
                Source points to calculate the order parameter.
            points ((:math:`N_{particles}`, 3) :class:`numpy.ndarray`, optional):
                Destination points to calculate the order parameter
                (Default value = :code:`None`).
            orientations ((:math:`N_{particles}`, 4) :class:`numpy.ndarray`, optional):
                Orientation of each reference point (Default value =
                :code:`None`).
            mode (str, optional):
                Orientation mode to use for environments, either
                :code:`'neighborhood'` to use the orientation of the local
                neighborhood, :code:`'particle_local'` to use the given
                particle orientations, or :code:`'global'` to not rotate
                environments (Default value = :code:`'neighborhood'`).
            nlist (:class:`freud.locality.NeighborList`, optional):
                NeighborList to use to find bonds (Default value = :code:`None`).
        """  # noqa: E501
        cdef freud.box.Box b = freud.common.convert_box(box)

        if mode not in self.known_modes:
            raise RuntimeError(
                'Unknown LocalDescriptors orientation mode: {}'.format(mode))

        points_ref = freud.common.convert_array(points_ref, 2)
        if points_ref.shape[1] != 3:
            raise TypeError('points_ref should be an Nx3 array')

        if points is None:
            points = points_ref

        points = freud.common.convert_array(points, 2)
        if points.shape[1] != 3:
            raise TypeError('points should be an Nx3 array')

        # The l_orientations_ptr is only used for 'particle_local' mode.
        cdef const float[:, ::1] l_orientations
        cdef quat[float]* l_orientations_ptr = NULL
        if mode == 'particle_local':
            if orientations is None:
                raise RuntimeError(
                    ('Orientations must be given to orient LocalDescriptors '
                        'with particles\' orientations'))

            orientations = freud.common.convert_array(orientations, 2)
            if orientations.shape[1] != 4:
                raise TypeError('orientations should be an Nx4 array')

            if orientations.shape[0] != points_ref.shape[0]:
                raise ValueError(
                    "orientations must have the same size as points_ref")

            l_orientations = orientations
            l_orientations_ptr = <quat[float]*> &l_orientations[0, 0]

        cdef const float[:, ::1] l_points_ref = points_ref
        cdef unsigned int nRef = l_points_ref.shape[0]
        cdef const float[:, ::1] l_points = points
        cdef unsigned int nP = l_points.shape[0]
        cdef freud._environment.LocalDescriptorOrientation l_mode

        l_mode = self.known_modes[mode]

        self.num_neigh = num_neighbors

        defaulted_nlist = freud.locality.make_default_nlist_nn(
            b, points_ref, points, self.num_neigh, nlist,
            True, self.rmax)
        cdef freud.locality.NeighborList nlist_ = defaulted_nlist[0]

        with nogil:
            self.thisptr.compute(
                dereference(b.thisptr),
                nlist_.get_ptr(),
                num_neighbors,
                <vec3[float]*> &l_points_ref[0, 0],
                nRef, <vec3[float]*> &l_points[0, 0], nP,
                l_orientations_ptr, l_mode)
        return self

    @property
    def sph(self):
        cdef unsigned int n_sphs = self.thisptr.getNSphs()
        cdef unsigned int sph_width = self.thisptr.getSphWidth()
        if not n_sphs or not sph_width:
            return np.asarray([[]], dtype=np.complex64)
        cdef np.complex64_t[:, ::1] sph = \
            <np.complex64_t[:n_sphs, :sph_width]> \
            self.thisptr.getSph().get()
        return np.asarray(sph, dtype=np.complex64)

    @property
    def num_particles(self):
        return self.thisptr.getNP()

    @property
    def num_neighbors(self):
        return self.thisptr.getNSphs()

    @property
    def l_max(self):
        return self.thisptr.getLMax()

    def __repr__(self):
        return ("freud.environment.{cls}(num_neighbors={num_neigh}, "
                "lmax={lmax}, rmax={rmax}, "
                "negative_m={negative_m})").format(cls=type(self).__name__,
                                                   num_neigh=self.num_neigh,
                                                   lmax=self.lmax,
                                                   rmax=self.rmax,
                                                   negative_m=self.negative_m)

    def __str__(self):
        return repr(self)


cdef class MatchEnv:
    R"""Clusters particles according to whether their local environments match
    or not, according to various shape matching metrics.

    .. moduleauthor:: Erin Teich <erteich@umich.edu>

    Args:
        box (:class:`freud.box.Box`):
            Simulation box.
        rmax (float):
            Cutoff radius for cell list and clustering algorithm. Values near
            the first minimum of the RDF are recommended.
        k (unsigned int):
            Number of nearest neighbors taken to define the local environment
            of any given particle.

    Attributes:
        tot_environment (:math:`\left(N_{particles}, N_{neighbors}, 3\right)` :class:`numpy.ndarray`):
            All environments for all particles.
        num_particles (unsigned int):
            The number of particles.
        num_clusters (unsigned int):
            The number of clusters.
        clusters (:math:`\left(N_{particles}\right)` :class:`numpy.ndarray`):
            The per-particle index indicating cluster membership.
    """  # noqa: E501
    cdef freud._environment.MatchEnv * thisptr
    cdef rmax
    cdef num_neigh
    cdef m_box

    def __cinit__(self, box, rmax, k):
        cdef freud.box.Box b = freud.common.convert_box(box)

        self.thisptr = new freud._environment.MatchEnv(
            dereference(b.thisptr), rmax, k)

        self.rmax = rmax
        self.num_neigh = k
        self.m_box = box

    def __dealloc__(self):
        del self.thisptr

    def setBox(self, box):
        R"""Reset the simulation box.

        Args:
            box (:class:`freud.box.Box`): Simulation box.
        """
        cdef freud.box.Box b = freud.common.convert_box(box)
        self.thisptr.setBox(dereference(b.thisptr))
        self.m_box = box

    def cluster(self, points, threshold, hard_r=False, registration=False,
                global_search=False, env_nlist=None, nlist=None):
        R"""Determine clusters of particles with matching environments.

        Args:
            points ((:math:`N_{particles}`, 3) :class:`numpy.ndarray`):
                Destination points to calculate the order parameter.
            threshold (float):
                Maximum magnitude of the vector difference between two vectors,
                below which they are "matching."
            hard_r (bool):
                If True, add all particles that fall within the threshold of
                m_rmaxsq to the environment.
            registration (bool):
                If True, first use brute force registration to orient one set
                of environment vectors with respect to the other set such that
                it minimizes the RMSD between the two sets.
            global_search (bool):
                If True, do an exhaustive search wherein the environments of
                every single pair of particles in the simulation are compared.
                If False, only compare the environments of neighboring
                particles.
            env_nlist (:class:`freud.locality.NeighborList`, optional):
                NeighborList to use to find the environment of every particle
                (Default value = :code:`None`).
            nlist (:class:`freud.locality.NeighborList`, optional):
                NeighborList to use to find neighbors of every particle, to
                compare environments (Default value = :code:`None`).
        """
        points = freud.common.convert_array(points, 2)
        if points.shape[1] != 3:
            raise TypeError('points should be an Nx3 array')

        cdef const float[:, ::1] l_points = points
        cdef unsigned int nP = l_points.shape[0]

        cdef freud.locality.NeighborList nlist_
        cdef freud.locality.NeighborList env_nlist_
        if hard_r:
            defaulted_nlist = freud.locality.make_default_nlist(
                self.m_box, points, points, self.rmax, nlist, True)
            nlist_ = defaulted_nlist[0]

            defaulted_env_nlist = freud.locality.make_default_nlist(
                self.m_box, points, points, self.rmax, env_nlist, True)
            env_nlist_ = defaulted_env_nlist[0]
        else:
            defaulted_nlist = freud.locality.make_default_nlist_nn(
                self.m_box, points, points, self.num_neigh, nlist,
                None, self.rmax)
            nlist_ = defaulted_nlist[0]

            defaulted_env_nlist = freud.locality.make_default_nlist_nn(
                self.m_box, points, points, self.num_neigh, env_nlist,
                None, self.rmax)
            env_nlist_ = defaulted_env_nlist[0]

        self.thisptr.cluster(
            env_nlist_.get_ptr(), nlist_.get_ptr(),
            <vec3[float]*> &l_points[0, 0], nP, threshold, hard_r,
            registration, global_search)
        return self

    def matchMotif(self, points, refPoints, threshold, registration=False,
                   nlist=None):
        R"""Determine clusters of particles that match the motif provided by
        refPoints.

        Args:
            points ((:math:`N_{particles}`, 3) :class:`numpy.ndarray`):
                Particle positions.
            refPoints ((:math:`N_{particles}`, 3) :class:`numpy.ndarray`):
                Vectors that make up the motif against which we are matching.
            threshold (float):
                Maximum magnitude of the vector difference between two vectors,
                below which they are considered "matching."
            registration (bool, optional):
                If True, first use brute force registration to orient one set
                of environment vectors with respect to the other set such that
                it minimizes the RMSD between the two sets
                (Default value = False).
            nlist (:class:`freud.locality.NeighborList`, optional):
                NeighborList to use to find bonds (Default value =
                :code:`None`).
        """
        points = freud.common.convert_array(points, 2)
        if points.shape[1] != 3:
            raise TypeError('points should be an Nx3 array')

        refPoints = freud.common.convert_array(refPoints, 2)
        if refPoints.shape[1] != 3:
            raise TypeError('refPoints should be an Nx3 array')

        cdef np.ndarray[float, ndim=1] l_points = np.ascontiguousarray(
            points.flatten())
        cdef np.ndarray[float, ndim=1] l_refPoints = np.ascontiguousarray(
            refPoints.flatten())
        cdef unsigned int nP = l_points.shape[0]
        cdef unsigned int nRef = l_refPoints.shape[0]

        defaulted_nlist = freud.locality.make_default_nlist_nn(
            self.m_box, points, points, self.num_neigh, nlist, None, self.rmax)
        cdef freud.locality.NeighborList nlist_ = defaulted_nlist[0]

        self.thisptr.matchMotif(
            nlist_.get_ptr(), <vec3[float]*> &l_points[0], nP,
            <vec3[float]*> &l_refPoints[0], nRef, threshold,
            registration)

    def minRMSDMotif(self, points, refPoints, registration=False, nlist=None):
        R"""Rotate (if registration=True) and permute the environments of all
        particles to minimize their RMSD with respect to the motif provided by
        refPoints.

        Args:
            points ((:math:`N_{particles}`, 3) :class:`numpy.ndarray`):
                Particle positions.
            refPoints ((:math:`N_{particles}`, 3) :class:`numpy.ndarray`):
                Vectors that make up the motif against which we are matching.
            registration (bool, optional):
                If True, first use brute force registration to orient one set
                of environment vectors with respect to the other set such that
                it minimizes the RMSD between the two sets
                (Default value = False).
            nlist (:class:`freud.locality.NeighborList`, optional):
                NeighborList to use to find bonds (Default value =
                :code:`None`).
        Returns:
            :math:`\left(N_{particles}\right)` :class:`numpy.ndarray`:
                Vector of minimal RMSD values, one value per particle.

        """
        points = freud.common.convert_array(points, 2)
        if points.shape[1] != 3:
            raise TypeError('points should be an Nx3 array')

        refPoints = freud.common.convert_array(refPoints, 2)
        if refPoints.shape[1] != 3:
            raise TypeError('refPoints should be an Nx3 array')

        cdef np.ndarray[float, ndim=1] l_points = np.ascontiguousarray(
            points.flatten())
        cdef np.ndarray[float, ndim=1] l_refPoints = np.ascontiguousarray(
            refPoints.flatten())
        cdef unsigned int nP = l_points.shape[0]
        cdef unsigned int nRef = l_refPoints.shape[0]

        defaulted_nlist = freud.locality.make_default_nlist_nn(
            self.m_box, points, points, self.num_neigh, nlist, None, self.rmax)
        cdef freud.locality.NeighborList nlist_ = defaulted_nlist[0]

        cdef vector[float] min_rmsd_vec = self.thisptr.minRMSDMotif(
            nlist_.get_ptr(), <vec3[float]*> &l_points[0], nP,
            <vec3[float]*> &l_refPoints[0], nRef, registration)

        return min_rmsd_vec

    def isSimilar(self, refPoints1, refPoints2, threshold, registration=False):
        R"""Test if the motif provided by refPoints1 is similar to the motif
        provided by refPoints2.

        Args:
            refPoints1 ((:math:`N_{particles}`, 3) :class:`numpy.ndarray`):
                Vectors that make up motif 1.
            refPoints2 ((:math:`N_{particles}`, 3) :class:`numpy.ndarray`):
                Vectors that make up motif 2.
            threshold (float):
                Maximum magnitude of the vector difference between two vectors,
                below which they are considered "matching."
            registration (bool, optional):
                If True, first use brute force registration to orient one set
                of environment vectors with respect to the other set such that
                it minimizes the RMSD between the two sets
                (Default value = False).

        Returns:
            tuple ((:math:`\left(N_{particles}, 3\right)` :class:`numpy.ndarray`), map[int, int]):
                A doublet that gives the rotated (or not) set of
                :code:`refPoints2`, and the mapping between the vectors of
                :code:`refPoints1` and :code:`refPoints2` that will make them
                correspond to each other. Empty if they do not correspond to
                each other.
        """  # noqa: E501
        refPoints1 = freud.common.convert_array(refPoints1, 2)
        if refPoints1.shape[1] != 3:
            raise TypeError('refPoints1 should be an Nx3 array')

        refPoints2 = freud.common.convert_array(refPoints2, 2)
        if refPoints2.shape[1] != 3:
            raise TypeError('refPoints2 should be an Nx3 array')

        cdef const float[:, ::1] l_refPoints1 = refPoints1
        cdef const float[:, ::1] l_refPoints2 = refPoints2
        cdef unsigned int nRef1 = l_refPoints1.shape[0]
        cdef unsigned int nRef2 = l_refPoints2.shape[0]
        cdef float threshold_sq = threshold*threshold

        if nRef1 != nRef2:
            raise ValueError(
                ("The number of vectors in refPoints1 must MATCH the number of"
                    "vectors in refPoints2"))

        cdef map[unsigned int, unsigned int] vec_map = self.thisptr.isSimilar(
            <vec3[float]*> &l_refPoints1[0, 0],
            <vec3[float]*> &l_refPoints2[0, 0],
            nRef1, threshold_sq, registration)
        return [np.asarray(l_refPoints2), vec_map]

    def minimizeRMSD(self, refPoints1, refPoints2, registration=False):
        R"""Get the somewhat-optimal RMSD between the set of vectors refPoints1
        and the set of vectors refPoints2.

        Args:
            refPoints1 ((:math:`N_{particles}`, 3) :class:`numpy.ndarray`):
                Vectors that make up motif 1.
            refPoints2 ((:math:`N_{particles}`, 3) :class:`numpy.ndarray`):
                Vectors that make up motif 2.
            registration (bool, optional):
                If true, first use brute force registration to orient one set
                of environment vectors with respect to the other set such that
                it minimizes the RMSD between the two sets
                (Default value = False).

        Returns:
            tuple (float, (:math:`\left(N_{particles}, 3\right)` :class:`numpy.ndarray`), map[int, int]):
                A triplet that gives the associated min_rmsd, rotated (or not)
                set of refPoints2, and the mapping between the vectors of
                refPoints1 and refPoints2 that somewhat minimizes the RMSD.
        """  # noqa: E501
        refPoints1 = freud.common.convert_array(refPoints1, 2)
        if refPoints1.shape[1] != 3:
            raise TypeError('refPoints1 should be an Nx3 array')

        refPoints2 = freud.common.convert_array(refPoints2, 2)
        if refPoints2.shape[1] != 3:
            raise TypeError('refPoints2 should be an Nx3 array')

        cdef const float[:, ::1] l_refPoints1 = refPoints1
        cdef const float[:, ::1] l_refPoints2 = refPoints2
        cdef unsigned int nRef1 = l_refPoints1.shape[0]
        cdef unsigned int nRef2 = l_refPoints2.shape[0]

        if nRef1 != nRef2:
            raise ValueError(
                ("The number of vectors in refPoints1 must MATCH the number of"
                    "vectors in refPoints2"))

        cdef float min_rmsd = -1
        cdef map[unsigned int, unsigned int] results_map = \
            self.thisptr.minimizeRMSD(
                <vec3[float]*> &l_refPoints1[0, 0],
                <vec3[float]*> &l_refPoints2[0, 0],
                nRef1, min_rmsd, registration)
        return [min_rmsd, np.asarray(l_refPoints2), results_map]

    @property
    def clusters(self):
        cdef unsigned int n_particles = self.thisptr.getNP()
        if not n_particles:
            return np.asarray([], dtype=np.uint32)
        cdef const unsigned int[::1] clusters = \
            <unsigned int[:n_particles]> self.thisptr.getClusters().get()
        return np.asarray(clusters)

    def getEnvironment(self, i):
        R"""Returns the set of vectors defining the environment indexed by i.

        Args:
            i (unsigned int): Environment index.

        Returns:
            :math:`\left(N_{neighbors}, 3\right)` :class:`numpy.ndarray`:
            The array of vectors.
        """
        cdef unsigned int max_neighbors = self.thisptr.getMaxNumNeighbors()
        if not max_neighbors:
            return np.asarray([[]], dtype=np.float32)
        cdef const float[:, ::1] environment = \
            <float[:max_neighbors, :3]> (
                <float*> self.thisptr.getEnvironment(i).get())
        return np.asarray(environment)

    @property
    def tot_environment(self):
        cdef unsigned int n_particles = self.thisptr.getNP()
        cdef unsigned int max_neighbors = self.thisptr.getMaxNumNeighbors()
        if not n_particles or not max_neighbors:
            return np.asarray([[[]]], dtype=np.float32)
        cdef const float[:, :, ::1] tot_environment = \
            <float[:n_particles, :max_neighbors, :3]> (
                <float*> self.thisptr.getTotEnvironment().get())
        return np.asarray(tot_environment)

    @property
    def num_particles(self):
        return self.thisptr.getNP()

    @property
    def num_clusters(self):
        return self.thisptr.getNumClusters()

    def __repr__(self):
        return "freud.environment.{cls}(box={box}, rmax={rmax}, k={k})".format(
            cls=type(self).__name__, box=self.m_box.__repr__(),
            rmax=self.rmax, k=self.num_neigh)

    def __str__(self):
        return repr(self)

    def _repr_png_(self):
        import plot
        try:
            counts = np.unique(self.clusters, return_counts=True)
        except ValueError:
            return None
<<<<<<< HEAD
        return plot.plot_clusters(count[0], count[1])
=======
        if not self.m_box.is2D():
            return None
        return plot.plot_clusters(counts[0], counts[1])
>>>>>>> 86a39285


cdef class AngularSeparation:
    R"""Calculates the minimum angles of separation between particles and
    references.

    .. moduleauthor:: Erin Teich <erteich@umich.edu>
    .. moduleauthor:: Andrew Karas <askaras@umich.edu>

    Args:
        rmax (float):
            Cutoff radius for cell list and clustering algorithm. Values near
            the first minimum of the RDF are recommended.
        n (int):
            The number of neighbors.

    Attributes:
        nlist (:class:`freud.locality.NeighborList`):
            The neighbor list.
        n_p (unsigned int):
            The number of particles used in computing the last set.
        n_ref (unsigned int):
            The number of reference particles used in computing the neighbor
            angles.
        n_global (unsigned int):
            The number of global orientations to check against.
        neighbor_angles (:math:`\left(N_{bonds}\right)` :class:`numpy.ndarray`):
            The neighbor angles in radians. **This field is only populated
            after** :meth:`~.computeNeighbor` **is called.** The angles
            are stored in the order of the neighborlist object.
        global_angles (:math:`\left(N_{global}, N_{particles} \right)` :class:`numpy.ndarray`):
            The global angles in radians. **This field is only populated
            after** :meth:`~.computeGlobal` **is called.** The angles
            are stored in the order of the neighborlist object.

    .. todo Need to figure out what happens if you use a neighborlist with
            strict_cut=True
    """  # noqa: E501
    cdef freud._environment.AngularSeparation * thisptr
    cdef unsigned int num_neigh
    cdef float rmax
    cdef freud.locality.NeighborList nlist_

    def __cinit__(self, float rmax, unsigned int n):
        self.thisptr = new freud._environment.AngularSeparation()
        self.rmax = rmax
        self.num_neigh = n

    def __dealloc__(self):
        del self.thisptr

    @property
    def nlist(self):
        return self.nlist_

    def computeNeighbor(self, box, ref_ors, ors, ref_points, points,
                        equiv_quats, nlist=None):
        R"""Calculates the minimum angles of separation between ref_ors and ors,
        checking for underlying symmetry as encoded in equiv_quats. The result
        is stored in the :code:`neighbor_angles` class attribute.

        Args:
            box (:class:`freud.box.Box`):
                Simulation box.
            ref_ors ((:math:`N_{particles}`, 4) :class:`numpy.ndarray`):
                Reference orientations used to calculate the order parameter.
            ors ((:math:`N_{particles}`, 4) :class:`numpy.ndarray`):
                Orientations used to calculate the order parameter.
            ref_points ((:math:`N_{particles}`, 3) :class:`numpy.ndarray`):
                Reference points used to calculate the order parameter.
            points ((:math:`N_{particles}`, 3) :class:`numpy.ndarray`):
                Points used to calculate the order parameter.
            equiv_quats ((:math:`N_{particles}`, 4) :class:`numpy.ndarray`, optional):
                The set of all equivalent quaternions that takes the particle
                as it is defined to some global reference orientation.
                Important: :code:`equiv_quats` must include both :math:`q` and
                :math:`-q`, for all included quaternions.
            nlist (:class:`freud.locality.NeighborList`, optional):
                NeighborList to use to find bonds (Default value =
                :code:`None`).
        """  # noqa: E501
        cdef freud.box.Box b = freud.common.convert_box(box)
        ref_points = freud.common.convert_array(ref_points, 2)
        if ref_points.shape[1] != 3:
            raise TypeError('ref_points should be an Nx3 array')

        points = freud.common.convert_array(points, 2)
        if points.shape[1] != 3:
            raise TypeError('points should be an Nx3 array')

        ref_ors = freud.common.convert_array(ref_ors, 2)
        if ref_ors.shape[1] != 4:
            raise TypeError('ref_ors should be an Nx4 array')

        ors = freud.common.convert_array(ors, 2)
        if ors.shape[1] != 4:
            raise TypeError('ors should be an Nx4 array')

        equiv_quats = freud.common.convert_array(equiv_quats, 2)
        if equiv_quats.shape[1] != 4:
            raise TypeError('equiv_quats should be an N_equiv x 4 array')

        defaulted_nlist = freud.locality.make_default_nlist_nn(
            b, ref_points, points, self.num_neigh, nlist, None, self.rmax)
        self.nlist_ = defaulted_nlist[0].copy()

        cdef const float[:, ::1] l_ref_ors = ref_ors
        cdef const float[:, ::1] l_ors = ors
        cdef const float[:, ::1] l_equiv_quats = equiv_quats

        cdef unsigned int nRef = l_ref_ors.shape[0]
        cdef unsigned int nP = l_ors.shape[0]
        cdef unsigned int nEquiv = l_equiv_quats.shape[0]

        with nogil:
            self.thisptr.computeNeighbor(
                self.nlist_.get_ptr(),
                <quat[float]*> &l_ref_ors[0, 0],
                <quat[float]*> &l_ors[0, 0],
                <quat[float]*> &l_equiv_quats[0, 0],
                nRef, nP, nEquiv)
        return self

    def computeGlobal(self, global_ors, ors, equiv_quats):
        R"""Calculates the minimum angles of separation between
        :code:`global_ors` and :code:`ors`, checking for underlying symmetry as
        encoded in :code:`equiv_quats`. The result is stored in the
        :code:`global_angles` class attribute.


        Args:
            ors ((:math:`N_{particles}`, 4) :class:`numpy.ndarray`):
                Orientations to calculate the order parameter.
            global_ors ((:math:`N_{particles}`, 4) :class:`numpy.ndarray`):
                Reference orientations to calculate the order parameter.
            equiv_quats ((:math:`N_{particles}`, 4) :class:`numpy.ndarray`):
                The set of all equivalent quaternions that takes the particle
                as it is defined to some global reference orientation.
                Important: :code:`equiv_quats` must include both :math:`q` and
                :math:`-q`, for all included quaternions.
        """
        global_ors = freud.common.convert_array(global_ors, 2)
        if global_ors.shape[1] != 4:
            raise TypeError('global_ors should be an Nx4 array')

        ors = freud.common.convert_array(ors, 2)
        if ors.shape[1] != 4:
            raise TypeError('ors should be an Nx4 array')

        equiv_quats = freud.common.convert_array(equiv_quats, 2)
        if equiv_quats.shape[1] != 4:
            raise TypeError('equiv_quats should be an N_equiv x 4 array')

        cdef const float[:, ::1] l_global_ors = global_ors
        cdef const float[:, ::1] l_ors = ors
        cdef const float[:, ::1] l_equiv_quats = equiv_quats

        cdef unsigned int nGlobal = l_global_ors.shape[0]
        cdef unsigned int nP = l_ors.shape[0]
        cdef unsigned int nEquiv = l_equiv_quats.shape[0]

        with nogil:
            self.thisptr.computeGlobal(
                <quat[float]*> &l_global_ors[0, 0],
                <quat[float]*> &l_ors[0, 0],
                <quat[float]*> &l_equiv_quats[0, 0],
                nGlobal, nP, nEquiv)
        return self

    @property
    def neighbor_angles(self):
        cdef unsigned int n_bonds = len(self.nlist)
        if not n_bonds:
            return np.asarray([], dtype=np.float32)
        cdef const float[::1] neighbor_angles = \
            <float[:n_bonds]> self.thisptr.getNeighborAngles().get()
        return np.asarray(neighbor_angles)

    @property
    def global_angles(self):
        cdef unsigned int n_particles = self.thisptr.getNP()
        cdef unsigned int n_global = self.thisptr.getNglobal()
        if not n_particles or not n_global:
            return np.empty((n_particles, n_global), dtype=np.float32)
        cdef const float[:, ::1] global_angles = \
            <float[:n_particles, :n_global]> \
            self.thisptr.getGlobalAngles().get()
        return np.asarray(global_angles)

    @property
    def n_p(self):
        return self.thisptr.getNP()

    @property
    def n_ref(self):
        return self.thisptr.getNref()

    @property
    def n_global(self):
        return self.thisptr.getNglobal()

    def __repr__(self):
        return "freud.environment.{cls}(rmax={rmax}, n={n})".format(
            cls=type(self).__name__, rmax=self.rmax, n=self.num_neigh)

    def __str__(self):
        return repr(self)

cdef class LocalBondProjection:
    R"""Calculates the maximal projection of nearest neighbor bonds for each
    particle onto some set of reference vectors, defined in the particles'
    local reference frame.

    .. moduleauthor:: Erin Teich <erteich@umich.edu>

    .. versionadded:: 0.11

    Args:
        rmax (float):
            Cutoff radius.
        num_neighbors (unsigned int):
            The number of neighbors.

    Attributes:
        projections ((:math:`\left(N_{reference}, N_{neighbors}, N_{projection\_vecs} \right)` :class:`numpy.ndarray`):
            The projection of each bond between reference particles and their
            neighbors onto each of the projection vectors.
        normed_projections ((:math:`\left(N_{reference}, N_{neighbors}, N_{projection\_vecs} \right)` :class:`numpy.ndarray`)
            The normalized projection of each bond between reference particles
            and their neighbors onto each of the projection vectors.
        num_reference_particles (int):
            The number of reference points used in the last calculation.
        num_particles (int):
            The number of points used in the last calculation.
        num_proj_vectors (int):
            The number of projection vectors used in the last calculation.
        box (:class:`freud.box.Box`):
            The box used in the last calculation.
    """  # noqa: E501
    cdef freud._environment.LocalBondProjection * thisptr
    cdef float rmax
    cdef unsigned int num_neigh
    cdef freud.locality.NeighborList nlist_

    def __cinit__(self, rmax, num_neigh):
        self.thisptr = new freud._environment.LocalBondProjection()
        self.rmax = rmax
        self.num_neigh = int(num_neigh)

    def __dealloc__(self):
        del self.thisptr

    @property
    def nlist(self):
        return self.nlist_

    def compute(self, box, proj_vecs, ref_points, ref_ors, points=None,
                equiv_quats=np.array([[1, 0, 0, 0]]), nlist=None):
        R"""Calculates the maximal projections of nearest neighbor bonds
        (between :code:`ref_points` and :code:`points`) onto the set of
        reference vectors :code:`proj_vecs`, defined in the local reference
        frames of the :code:`ref_points` as defined by the orientations
        :code:`ref_ors`. This computation accounts for the underlying
        symmetries of the reference frame as encoded in :code:`equiv_quats`.

        Args:
            box (:class:`freud.box.Box`):
                Simulation box.
            proj_vecs ((:math:`N_{vectors}`, 3) :class:`numpy.ndarray`):
                The set of reference vectors, defined in the reference
                particles' reference frame, to calculate maximal local bond
                projections onto.
            ref_points ((:math:`N_{particles}`, 3) :class:`numpy.ndarray`):
                Reference points used in the calculation.
            ref_ors ((:math:`N_{particles}`, 4) :class:`numpy.ndarray`):
                Reference orientations used in the calculation.
            points ((:math:`N_{particles}`, 3) :class:`numpy.ndarray`, optional):
                Points (neighbors of :code:`ref_points`) used in the
                calculation. Uses :code:`ref_points` if not provided or
                :code:`None`.
            equiv_quats ((:math:`N_{quats}`, 4) :class:`numpy.ndarray`, optional):
                The set of all equivalent quaternions that takes the particle
                as it is defined to some global reference orientation. Note
                that this does not need to include both :math:`q` and
                :math:`-q`, since :math:`q` and :math:`-q` effect the same
                rotation on vectors. Defaults to an identity quaternion.
            nlist (:class:`freud.locality.NeighborList`, optional):
                NeighborList to use to find bonds (Default value =
                :code:`None`).
        """  # noqa: E501
        cdef freud.box.Box b = freud.common.convert_box(box)
        ref_points = freud.common.convert_array(ref_points, 2)
        if ref_points.shape[1] != 3:
            raise TypeError('ref_points should be an Nx3 array')

        ref_ors = freud.common.convert_array(ref_ors, 2)
        if ref_ors.shape[1] != 4:
            raise TypeError('ref_ors should be an Nx4 array')

        if points is None:
            points = ref_points
        points = freud.common.convert_array(points, 2)
        if points.shape[1] != 3:
            raise TypeError('points should be an Nx3 array')

        equiv_quats = freud.common.convert_array(equiv_quats, 2)
        if equiv_quats.shape[1] != 4:
            raise TypeError('equiv_quats should be an N_equiv x 4 array')

        proj_vecs = freud.common.convert_array(proj_vecs, 2)
        if proj_vecs.shape[1] != 3:
            raise TypeError('proj_vecs should be an Nx3 array')

        defaulted_nlist = freud.locality.make_default_nlist_nn(
            box, ref_points, points, self.num_neigh, nlist, None, self.rmax)
        self.nlist_ = defaulted_nlist[0].copy()

        cdef const float[:, ::1] l_ref_points = ref_points
        cdef const float[:, ::1] l_ref_ors = ref_ors
        cdef const float[:, ::1] l_points = points
        cdef const float[:, ::1] l_equiv_quats = equiv_quats
        cdef const float[:, ::1] l_proj_vecs = proj_vecs

        cdef unsigned int nRef = l_ref_points.shape[0]
        cdef unsigned int nP = l_points.shape[0]
        cdef unsigned int nEquiv = l_equiv_quats.shape[0]
        cdef unsigned int nProj = l_proj_vecs.shape[0]

        with nogil:
            self.thisptr.compute(
                dereference(b.thisptr),
                self.nlist_.get_ptr(),
                <vec3[float]*> &l_points[0, 0],
                <vec3[float]*> &l_ref_points[0, 0],
                <quat[float]*> &l_ref_ors[0, 0],
                <quat[float]*> &l_equiv_quats[0, 0],
                <vec3[float]*> &l_proj_vecs[0, 0],
                nP, nRef, nEquiv, nProj)
        return self

    @property
    def projections(self):
        cdef unsigned int n_bond_projections = \
            len(self.nlist) * self.thisptr.getNproj()
        if not n_bond_projections:
            return np.asarray([], dtype=np.float32)
        cdef const float[::1] projections = \
            <float[:n_bond_projections]> self.thisptr.getProjections().get()
        return np.asarray(projections)

    @property
    def normed_projections(self):
        cdef unsigned int n_bond_projections = \
            len(self.nlist) * self.thisptr.getNproj()
        if not n_bond_projections:
            return np.asarray([], dtype=np.float32)
        cdef const float[::1] normed_projections = \
            <float[:n_bond_projections]> \
            self.thisptr.getNormedProjections().get()
        return np.asarray(normed_projections)

    @property
    def num_particles(self):
        return self.thisptr.getNP()

    @property
    def num_reference_particles(self):
        return self.thisptr.getNref()

    @property
    def num_proj_vectors(self):
        return self.thisptr.getNproj()

    @property
    def box(self):
        return freud.box.BoxFromCPP(<freud._box.Box> self.thisptr.getBox())

    def __repr__(self):
        return ("freud.environment.{cls}(rmax={rmax}, " +
                "num_neigh={num_neigh})").format(cls=type(self).__name__,
                                                 rmax=self.rmax,
                                                 num_neigh=self.num_neigh)

    def __str__(self):
        return repr(self)<|MERGE_RESOLUTION|>--- conflicted
+++ resolved
@@ -876,13 +876,7 @@
             counts = np.unique(self.clusters, return_counts=True)
         except ValueError:
             return None
-<<<<<<< HEAD
         return plot.plot_clusters(count[0], count[1])
-=======
-        if not self.m_box.is2D():
-            return None
-        return plot.plot_clusters(counts[0], counts[1])
->>>>>>> 86a39285
 
 
 cdef class AngularSeparation:
