# Copyright (c) 2010-2019 The Regents of the University of Michigan
# This file is from the freud project, released under the BSD 3-Clause License.

R"""
The :class:`freud.density` module contains various classes relating to the
density of the system. These functions allow evaluation of particle
distributions with respect to other particles.
"""

import freud.locality
import warnings
import numpy as np

from cython.operator cimport dereference
from freud.util cimport Compute
from freud.locality cimport PairCompute, SpatialHistogram1D
from freud.util cimport vec3

from collections.abc import Sequence

cimport freud._density
cimport freud.box, freud.locality
cimport numpy as np
cimport freud.util

# numpy must be initialized. When using numpy from C or Cython you must
# _always_ do that, or you will have segfaults
np.import_array()

ctypedef unsigned int uint

cdef class CorrelationFunction(SpatialHistogram1D):
    R"""Computes the complex pairwise correlation function.

    The correlation function is given by
    :math:`C(r) = \left\langle s_1(0) \cdot s_2(r) \right\rangle` between
    two sets of points :math:`p_1` (:code:`points`) and :math:`p_2`
    (:code:`query_points`) with associated values :math:`s_1` (:code:`values`)
    and :math:`s_2` (:code:`query_values`). Computing the correlation function
    results in an array of the expected (average) product of all values at a
    given radial distance :math:`r`.

    The values of :math:`r` where the correlation function is computed are
    controlled by the :code:`r_max` and :code:`dr` parameters to the
    constructor. :code:`r_max` determines the maximum distance at which to
    compute the correlation function and :code:`dr` is the step size for each
    bin.

    .. note::
        **Self-correlation:** It is often the case that we wish to compute the
        correlation function of a set of points with itself. If
        :code:`query_points` is the same as :code:`points`, not provided, or
        :code:`None`, we omit accumulating the self-correlation value in the
        first bin.

    Args:
        bins (unsigned int):
            The number of bins in the RDF.
        r_max (float):
            Maximum pointwise distance to include in the calculation.

    Attributes:
        correlation ((:math:`N_{bins}`) :class:`numpy.ndarray`):
            Expected (average) product of all values at a given radial
            distance.
    """  # noqa E501
    cdef freud._density.CorrelationFunction[np.complex128_t] * thisptr
    cdef is_complex

    def __cinit__(self, unsigned int bins, float r_max):
        self.thisptr = self.histptr = new \
            freud._density.CorrelationFunction[np.complex128_t](bins, r_max)
        self.r_max = r_max
        self.is_complex = False

    def __dealloc__(self):
        del self.thisptr

    def compute(self, neighbor_query, values, query_points=None,
                query_values=None, neighbors=None, reset=True):
        R"""Calculates the correlation function and adds to the current
        histogram.

        Args:
            box (:class:`freud.box.Box`):
                Simulation box.
            points ((:math:`N_{points}`, 3) :class:`numpy.ndarray`):
                Reference points used to calculate the correlation function.
            values ((:math:`N_{points}`) :class:`numpy.ndarray`):
                Complex values used to calculate the correlation function.
            query_points ((:math:`N_{query\_points}`, 3) :class:`numpy.ndarray`, optional):
                Points used to calculate the correlation function.
                Uses :code:`points` if not provided or :code:`None`.
                (Default value = :code:`None`).
            query_values ((:math:`N_{query\_points}`) :class:`numpy.ndarray`, optional):
                Complex values used to calculate the correlation function.
                Uses :code:`values` if not provided or :code:`None`.
                (Default value = :code:`None`).
            nlist (:class:`freud.locality.NeighborList`, optional):
                NeighborList to use to find bonds (Default value =
                :code:`None`).
        """  # noqa E501
        if reset:
            self.is_complex = False
            self._reset()

        cdef:
            freud.locality.NeighborQuery nq
            freud.locality.NeighborList nlist
            freud.locality._QueryArgs qargs
            const float[:, ::1] l_query_points
            unsigned int num_query_points

        nq, nlist, qargs, l_query_points, num_query_points = \
            self._preprocess_arguments(neighbor_query, query_points, neighbors)

        # Save if any inputs have been complex so far.
        self.is_complex = self.is_complex or np.any(np.iscomplex(values)) or \
            np.any(np.iscomplex(query_values))

        values = freud.util._convert_array(
            values, shape=(nq.points.shape[0], ), dtype=np.complex128)
        if query_values is None:
            query_values = values
        else:
            query_values = freud.util._convert_array(
                query_values, shape=(l_query_points.shape[0], ),
                dtype=np.complex128)

        cdef np.complex128_t[::1] l_values = values
        cdef np.complex128_t[::1] l_query_values = query_values

        self.thisptr.accumulate(
            nq.get_ptr(),
            <np.complex128_t*> &l_values[0],
            <vec3[float]*> &l_query_points[0, 0],
            <np.complex128_t*> &l_query_values[0],
            num_query_points, nlist.get_ptr(),
            dereference(qargs.thisptr))
        return self

    @Compute._computed_property
    def correlation(self):
        output = freud.util.make_managed_numpy_array(
            &self.thisptr.getCorrelation(),
            freud.util.arr_type_t.COMPLEX_DOUBLE)
        return output if self.is_complex else np.real(output)

    def __repr__(self):
        return ("freud.density.{cls}(bins={bins}, r_max={r_max})").format(
            cls=type(self).__name__, bins=self.nbins, r_max=self.r_max)

    def plot(self, ax=None):
        """Plot complex correlation function.

        Args:
            ax (:class:`matplotlib.axes.Axes`, optional): Axis to plot on. If
                :code:`None`, make a new figure and axis.
                (Default value = :code:`None`)

        Returns:
            (:class:`matplotlib.axes.Axes`): Axis with the plot.
        """
        import freud.plot
        return freud.plot.line_plot(self.R, np.real(self.RDF),
                                    title="Correlation Function",
                                    xlabel=r"$r$",
                                    ylabel=r"$\operatorname{Re}(C(r))$",
                                    ax=ax)

    def _repr_png_(self):
        import freud.plot
        try:
            return freud.plot.ax_to_bytes(self.plot())
        except AttributeError:
            return None


cdef class GaussianDensity(Compute):
    R"""Computes the density of a system on a grid.

    Replaces particle positions with a Gaussian blur and calculates the
    contribution from each to the proscribed grid based upon the distance of
    the grid cell from the center of the Gaussian. The resulting data is a
    regular grid of particle densities that can be used in standard algorithms
    requiring evenly spaced point, such as Fast Fourier Transforms. The
    dimensions of the image (grid) are set in the constructor, and can either
    be set equally for all dimensions or for each dimension independently.

    Args:
        width (int or list or tuple):
            The number of bins to make the image in each direction (identical
            in all dimensions if a single integer value is provided).
        r_max (float):
            Distance over which to blur.
        sigma (float):
            Sigma parameter for Gaussian.

    Attributes:
        box (:class:`freud.box.Box`):
            Box used in the calculation.
        density ((:math:`w_x`, :math:`w_y`, :math:`w_z`) :class:`numpy.ndarray`):
            The image grid with the Gaussian density.
    """  # noqa: E501
    cdef freud._density.GaussianDensity * thisptr

    def __cinit__(self, width, r_max, sigma):
        cdef vec3[uint] width_vector
        if isinstance(width, int):
            width_vector = vec3[uint](width, width, width)
        elif isinstance(width, Sequence) and len(width) == 2:
            width_vector = vec3[uint](width[0], width[1], 1)
        elif isinstance(width, Sequence) and len(width) == 3:
            width_vector = vec3[uint](width[0], width[1], width[2])
        else:
            raise ValueError("The width must be either a number of bins or a "
                             "sequence indicating the widths in each spatial "
                             "dimension (length 2 in 2D, length 3 in 3D).")

        self.thisptr = new freud._density.GaussianDensity(
            width_vector, r_max, sigma)

    def __dealloc__(self):
        del self.thisptr

    @Compute._computed_property
    def box(self):
        return freud.box.BoxFromCPP(self.thisptr.getBox())

<<<<<<< HEAD
    def compute(self, box, points):
        R"""Calculates the Gaussian blur for the specified points.
=======
    def compute(self, neighbor_query):
        R"""Calculates the Gaussian blur for the specified points. Does not
        accumulate (will overwrite current image).
>>>>>>> cb6cc69d

        Args:
            box (:class:`freud.box.Box`):
                Simulation box.
            points ((:math:`N_{points}`, 3) :class:`numpy.ndarray`):
                Points to calculate the local density.
        """
        cdef freud.locality.NeighborQuery nq = \
            freud.locality._make_default_nq(neighbor_query)
        self.thisptr.compute(nq.get_ptr())
        return self

    @Compute._computed_property
    def density(self):
        if self.box.is2D:
            return np.squeeze(freud.util.make_managed_numpy_array(
                &self.thisptr.getDensity(), freud.util.arr_type_t.FLOAT))
        else:
            return freud.util.make_managed_numpy_array(
                &self.thisptr.getDensity(), freud.util.arr_type_t.FLOAT)

    @property
    def r_max(self):
        return self.thisptr.getRMax()

    @property
    def sigma(self):
        return self.thisptr.getSigma()

    @property
    def width(self):
        cdef vec3[uint] width = self.thisptr.getWidth()
        return (width.x, width.y, width.z)

    def __repr__(self):
        return ("freud.density.{cls}({width}, "
                "{r_max}, {sigma})").format(cls=type(self).__name__,
                                            width=self.width,
                                            r_max=self.r_max,
                                            sigma=self.sigma)

    def plot(self, ax=None):
        """Plot Gaussian Density.

        Args:
            ax (:class:`matplotlib.axes.Axes`, optional): Axis to plot on. If
                :code:`None`, make a new figure and axis.
                (Default value = :code:`None`)

        Returns:
            (:class:`matplotlib.axes.Axes`): Axis with the plot.
        """
        import freud.plot
        if not self.box.is2D:
            return None
        return freud.plot.density_plot(self.density, self.box, ax=ax)

    def _repr_png_(self):
        import freud.plot
        try:
            return freud.plot.ax_to_bytes(self.plot())
        except AttributeError:
            return None


cdef class LocalDensity(PairCompute):
    R"""Computes the local density around a particle.

    The density of the local environment is computed and averaged for a given
    set of reference points in a sea of data points. Providing the same points
    calculates them against themselves. Computing the local density results in
    an array listing the value of the local density around each reference
    point. Also available is the number of neighbors for each reference point,
    giving the user the ability to count the number of particles in that
    region. Note that the computed density is essentially a number density
    (that allows for fractional values as described below). If your particles
    have a specific volume, you can compute a volume density by simply
    multiplying the output by the volume of the particles.

    In order to provide sufficiently smooth data, data points can be
    fractionally counted towards the density.  Rather than perform
    compute-intensive area (volume) overlap calculations to
    determine the exact amount of overlap area (volume), the LocalDensity class
    performs a simple linear interpolation relative to the centers of the data
    points.  Specifically, a point is counted as one neighbor of a given
    reference point if it is entirely contained within the :code:`r_max`, half
    of a neighbor if the distance to its center is exactly :code:`r_max`, and
    zero if its center is a distance greater than or equal to :code:`r_max +
    diameter` from the reference point's center. Graphically, this looks like:

    .. image:: images/density.png

    .. note::
        **2D:** :class:`freud.density.LocalDensity` properly handles 2D
        boxes. The points must be passed in as :code:`[x, y, 0]`.

    Args:
        r_max (float):
            Maximum distance over which to calculate the density.
        diameter (float):
            Diameter of particle circumsphere.

    Attributes:
        box (:class:`freud.box.Box`):
            Box used in the calculation.
        density ((:math:`N_{points}`) :class:`numpy.ndarray`):
            Density of points per ref_point.
        num_neighbors ((:math:`N_{points}`) :class:`numpy.ndarray`):
            Number of neighbor points for each ref_point.
    """
    cdef freud._density.LocalDensity * thisptr

    def __cinit__(self, float r_max, float diameter):
        self.thisptr = new freud._density.LocalDensity(r_max, diameter)

    def __dealloc__(self):
        del self.thisptr

    @property
    def r_max(self):
        return self.thisptr.getRMax()

    @property
    def diameter(self):
        return self.thisptr.getDiameter()

    @Compute._computed_property
    def box(self):
        return freud.box.BoxFromCPP(self.thisptr.getBox())

    def compute(self, neighbor_query, query_points=None, neighbors=None):
        R"""Calculates the local density for the specified points. Does not
        accumulate (will overwrite current data).

        Args:
            box (:class:`freud.box.Box`):
                Simulation box.
            points ((:math:`N_{points}`, 3) :class:`numpy.ndarray`):
                Reference points to calculate the local density.
            query_points ((:math:`N_{query\_points}`, 3) :class:`numpy.ndarray`, optional):
                Points to calculate the local density. Uses :code:`points`
                if not provided or :code:`None`.
                (Default value = :code:`None`).
            nlist (:class:`freud.locality.NeighborList`, optional):
                NeighborList to use to find bonds (Default value =
                :code:`None`).
        """  # noqa E501
        cdef:
            freud.locality.NeighborQuery nq
            freud.locality.NeighborList nlist
            freud.locality._QueryArgs qargs
            const float[:, ::1] l_query_points
            unsigned int num_query_points

        nq, nlist, qargs, l_query_points, num_query_points = \
            self._preprocess_arguments(neighbor_query, query_points, neighbors)
        self.thisptr.compute(
            nq.get_ptr(),
            <vec3[float]*> &l_query_points[0, 0],
            num_query_points, nlist.get_ptr(),
            dereference(qargs.thisptr))
        return self

    @property
    def default_query_args(self):
        return dict(mode="ball",
                    r_max=self.r_max + 0.5*self.diameter)

    @Compute._computed_property
    def density(self):
        return freud.util.make_managed_numpy_array(
            &self.thisptr.getDensity(),
            freud.util.arr_type_t.FLOAT)

    @Compute._computed_property
    def num_neighbors(self):
        return freud.util.make_managed_numpy_array(
            &self.thisptr.getNumNeighbors(),
            freud.util.arr_type_t.FLOAT)

    def __repr__(self):
        return ("freud.density.{cls}(r_max={r_max}, "
                "diameter={diameter})").format(cls=type(self).__name__,
                                               r_max=self.r_max,
                                               diameter=self.diameter)


cdef class RDF(SpatialHistogram1D):
    R"""Computes RDF for supplied data.

    The RDF (:math:`g \left( r \right)`) is computed and averaged for a given
    set of reference points in a sea of data points. Providing the same points
    calculates them against themselves. Computing the RDF results in an RDF
    array listing the value of the RDF at each given :math:`r`, listed in the
    :code:`R` array.

    The values of :math:`r` to compute the RDF are set by the values of
    :code:`r_min`, :code:`r_max`, :code:`bins` in the constructor.
    :code:`r_max` sets the maximum distance at which to calculate the :math:`g
    \left( r \right)`, :code:`r_min` sets the minimum distance at which to
    calculate the :math:`g \left( r \right)`, and :code:`bins` determines the
    number of bins.

    .. note::
        **2D:** :class:`freud.density.RDF` properly handles 2D boxes.
        The points must be passed in as :code:`[x, y, 0]`.

    Args:
        bins (unsigned int):
            The number of bins in the RDF.
        r_max (float):
            Maximum interparticle distance to include in the calculation.
        r_min (float, optional):
            Minimum interparticle distance to include in the calculation
            (Default value = :code:`0`).

    Attributes:
        RDF ((:math:`N_{bins}`,) :class:`numpy.ndarray`):
            Histogram of RDF values.
        n_r ((:math:`N_{bins}`,) :class:`numpy.ndarray`):
            Histogram of cumulative bin_counts values. More precisely,
            :code:`n_r[i]` is the average number of points contained within a
            ball of radius :code:`R[i]+dr/2` centered at a given
            :code:`query_point` averaged over all :code:`query_points` in the
            last call to :meth:`~.compute` (or :meth:`~.accumulate`).
    """
    cdef freud._density.RDF * thisptr

    def __cinit__(self, unsigned int bins, float r_max, float r_min=0):
        if type(self) == RDF:
            self.thisptr = self.histptr = new freud._density.RDF(
                bins, r_max, r_min)

            # r_max is left as an attribute rather than a property for now
            # since that change needs to happen at the SpatialHistogram level
            # for multiple classes.
            self.r_max = r_max

    def __dealloc__(self):
        if type(self) == RDF:
            del self.thisptr

    def compute(self, neighbor_query, query_points=None, neighbors=None,
                reset=True):
        R"""Calculates the RDF and adds to the current RDF histogram.

        Args:
            box (:class:`freud.box.Box`):
                Simulation box.
            points ((:math:`N_{points}`, 3) :class:`numpy.ndarray`):
                Reference points used to calculate the RDF.
            query_points ((:math:`N_{query\_points}`, 3) :class:`numpy.ndarray`, optional):
                Points used to calculate the RDF. Uses :code:`points` if
                not provided or :code:`None`.
            nlist (:class:`freud.locality.NeighborList`, optional):
                NeighborList to use to find bonds (Default value =
                :code:`None`).
        """  # noqa E501
        if reset:
            self._reset()

        cdef:
            freud.locality.NeighborQuery nq
            freud.locality.NeighborList nlist
            freud.locality._QueryArgs qargs
            const float[:, ::1] l_query_points
            unsigned int num_query_points
        nq, nlist, qargs, l_query_points, num_query_points = \
            self._preprocess_arguments(neighbor_query, query_points, neighbors)

        self.thisptr.accumulate(
            nq.get_ptr(),
            <vec3[float]*> &l_query_points[0, 0],
            num_query_points, nlist.get_ptr(),
            dereference(qargs.thisptr))
        return self

    @Compute._computed_property
    def RDF(self):
        return freud.util.make_managed_numpy_array(
            &self.thisptr.getRDF(),
            freud.util.arr_type_t.FLOAT)

    @Compute._computed_property
    def n_r(self):
        return freud.util.make_managed_numpy_array(
            &self.thisptr.getNr(),
            freud.util.arr_type_t.FLOAT)

    def __repr__(self):
        return ("freud.density.{cls}(bins={bins}, r_max={r_max}, "
                "r_min={r_min})").format(cls=type(self).__name__,
                                         bins=len(self.bin_centers),
                                         r_max=self.bounds[1],
                                         r_min=self.bounds[0])

    def plot(self, ax=None):
        """Plot radial distribution function.

        Args:
            ax (:class:`matplotlib.axes.Axes`, optional): Axis to plot on. If
                :code:`None`, make a new figure and axis.
                (Default value = :code:`None`)

        Returns:
            (:class:`matplotlib.axes.Axes`): Axis with the plot.
        """
        import freud.plot
        return freud.plot.line_plot(self.R, self.RDF,
                                    title="RDF",
                                    xlabel=r"$r$",
                                    ylabel=r"$g(r)$",
                                    ax=ax)

    def _repr_png_(self):
        import freud.plot
        try:
            return freud.plot.ax_to_bytes(self.plot())
        except AttributeError:
            return None<|MERGE_RESOLUTION|>--- conflicted
+++ resolved
@@ -227,14 +227,8 @@
     def box(self):
         return freud.box.BoxFromCPP(self.thisptr.getBox())
 
-<<<<<<< HEAD
-    def compute(self, box, points):
+    def compute(self, neighbor_query):
         R"""Calculates the Gaussian blur for the specified points.
-=======
-    def compute(self, neighbor_query):
-        R"""Calculates the Gaussian blur for the specified points. Does not
-        accumulate (will overwrite current image).
->>>>>>> cb6cc69d
 
         Args:
             box (:class:`freud.box.Box`):
