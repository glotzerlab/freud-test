--- conflicted
+++ resolved
@@ -13,21 +13,12 @@
 cdef extern from "Cluster.h" namespace "freud::cluster":
     cdef cppclass Cluster:
         Cluster(float) except +
-<<<<<<< HEAD
-        void computeClusters(const freud._locality.NeighborQuery*,
-                             const freud._locality.NeighborList*,
-                             const vec3[float]*,
-                             unsigned int,
-                             freud._locality.QueryArgs) except +
-        void computeClusterMembership(const unsigned int*) except +
-=======
         void compute(const freud._locality.NeighborQuery*,
                      const freud._locality.NeighborList*,
                      const vec3[float] *,
                      unsigned int,
-                     freud._locality.QueryArgs) nogil except +
-        void computeClusterMembership(const unsigned int*) nogil except +
->>>>>>> 3b401aa3
+                     freud._locality.QueryArgs) except +
+        void computeClusterMembership(const unsigned int*) except +
         unsigned int getNumClusters()
         unsigned int getNumParticles()
         const freud.util.ManagedArray[unsigned int] &getClusterIdx()
