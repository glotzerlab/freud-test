# __init__.py marks this directory as a python module

from . import cluster
from . import density
from . import kspace
from . import locality
from . import trajectory
from . import order
from . import interface
<<<<<<< HEAD
from . import complement
from . import shape
=======
from . import shape
from . import voronoi
>>>>>>> e5ec0800
<|MERGE_RESOLUTION|>--- conflicted
+++ resolved
@@ -7,10 +7,6 @@
 from . import trajectory
 from . import order
 from . import interface
-<<<<<<< HEAD
 from . import complement
 from . import shape
-=======
-from . import shape
-from . import voronoi
->>>>>>> e5ec0800
+from . import voronoi