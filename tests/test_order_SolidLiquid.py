--- conflicted
+++ resolved
@@ -1,8 +1,5 @@
-<<<<<<< HEAD
+import matplotlib
 import numpy as np
-=======
-import matplotlib
->>>>>>> 78caa2f4
 import numpy.testing as npt
 import pytest
 
@@ -57,6 +54,7 @@
 
     def test_l_zero(self):
         from scipy.special import sph_harm
+
         N = 1000
         L = 10
         sph_l = 0
@@ -67,17 +65,22 @@
         box, positions = freud.data.make_random_system(L, N)
 
         comp = freud.order.SolidLiquid(
-            sph_l, q_threshold=q_threshold, solid_threshold=solid_threshold,
-            normalize_q=normalize_q)
-        comp.compute((box, positions), neighbors={'r_max': 1.5})
+            sph_l,
+            q_threshold=q_threshold,
+            solid_threshold=solid_threshold,
+            normalize_q=normalize_q,
+        )
+        comp.compute((box, positions), neighbors={"r_max": 1.5})
 
-        assert np.all(np.logical_or(
-            np.isclose(comp.particle_harmonics, 0),
-            # The values used for phi and theta (the third and fourth
-            # arguments) are irrelevant because when l=m=0 the spherical
-            # harmonic is no longer a function of the angles.
-            np.isclose(comp.particle_harmonics, sph_harm(0, 0, 0, 0))
-        ))
+        assert np.all(
+            np.logical_or(
+                np.isclose(comp.particle_harmonics, 0),
+                # The values used for phi and theta (the third and fourth
+                # arguments) are irrelevant because when l=m=0 the spherical
+                # harmonic is no longer a function of the angles.
+                np.isclose(comp.particle_harmonics, sph_harm(0, 0, 0, 0)),
+            )
+        )
 
     def test_attribute_access(self):
         box, positions = freud.data.UnitCell.fcc().generate_system(4, scale=2)
