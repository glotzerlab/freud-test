--- conflicted
+++ resolved
@@ -192,9 +192,6 @@
                        points, np.conj(comp), query_args={"exclude_ii": True})
         ocf._repr_png_()
 
-<<<<<<< HEAD
-    def test_points_ne_query_points(self):
-=======
     def test_query_nn(self):
         """Test nearest-neighbor-based querying."""
         box_size = 8
@@ -246,8 +243,7 @@
         npt.assert_array_equal(cf.RDF, [2j, 0, 0])
         npt.assert_array_equal(cf.counts, [1, 0, 0])
 
-    def test_ref_points_ne_points(self):
->>>>>>> 3590589e
+    def test_points_ne_query_points(self):
         # Helper function to give complex number representation of a point
         def value_func(_p):
             return _p[0] + 1j*_p[1]
@@ -284,13 +280,8 @@
         # the result should be minimal.
         points = [[dr/4, 0, 0], [-dr/4, 0, 0], [0, dr/4, 0], [0, -dr/4, 0]]
 
-<<<<<<< HEAD
-        test_set = util.makeRawQueryNlistTestSet(
+        test_set = util.make_raw_query_nlist_test_set(
             box, points, query_points, "ball", rmax, 0, False)
-=======
-        test_set = util.make_raw_query_nlist_test_set(
-            box, ref_points, points, "ball", rmax, 0, False)
->>>>>>> 3590589e
         for ts in test_set:
             ocf = freud.density.ComplexCF(rmax, dr)
             # try for different scalar values.
