import io
import contextlib
import tempfile
import os
import sys
import platform
import glob
import multiprocessing
import multiprocessing.pool
import logging
import argparse
import numpy as np
import traceback
from Cython.Build import cythonize
try:
    from setuptools import Extension, setup, distutils
except ImportError:
    # Compatibility with distutils
    import distutils
    from distutils import Extension, setup
import distutils.ccompiler  # Handles old versions of Python 2.7

logger = logging.getLogger(__name__)


######################################
# Define helper functions for setup.py
######################################

@contextlib.contextmanager
def stderr_manager(f):
    """Context manager for capturing C-level standard error in a file.

    Capturing C++ level output cannot be done by simply repointing sys.stdout,
    we need to repoint the underlying file descriptors.

    Adapted from
    http://eli.thegreenplace.net/2015/redirecting-all-kinds-of-stdout-in-python

    Args:
        f (file-like object): File to which to write output.
    """

    stderr_fd = sys.stderr.fileno()
    saved_stderr_fd = os.dup(stderr_fd)

    def _redirect_stderr(to_fd, original_stderr_fd):
        """Redirect stderr to the given file descriptor."""
        sys.stderr.close()
        os.dup2(to_fd, original_stderr_fd)
        if sys.version_info > (3, 0):
            sys.stderr = io.TextIOWrapper(os.fdopen(original_stderr_fd, 'wb'))
        else:
            sys.stderr = os.fdopen(original_stderr_fd, 'wb')

    try:
        _redirect_stderr(f.fileno(), stderr_fd)
        yield
    finally:
        _redirect_stderr(saved_stderr_fd, stderr_fd)
        tfile.flush()
        tfile.seek(0, io.SEEK_SET)


############
# Parse args
############

warnings_str = "--PRINT-WARNINGS"
coverage_str = "--COVERAGE"
debug_str = "--DEBUG"
parallel_str = "-j"
thread_str = "--NTHREAD"
tbb_root_str = "--TBB-ROOT"
tbb_include_str = "--TBB-INCLUDE"
tbb_link_str = "--TBB-LINK"

parser = argparse.ArgumentParser(
    description="These are the additional arguments provided by freud "
                "specific build steps. Any arguments not listed in this "
                "usage will be passed on to setuptools.setup.",
    add_help=False)
parser.add_argument(
    '-h',
    '--help',
    action='store_true',
    help='show this help message'
)
parser.add_argument(
    warnings_str,
    action="store_true",
    dest="print_warnings",
    help="Print out all warnings issued during compilation."
)
parser.add_argument(
    coverage_str,
    action="store_true",
    dest="use_coverage",
    help="Compile Cython with coverage."
)
parser.add_argument(
    '--ENABLE-CYTHON',
    action="store_true",
    dest="use_cython",
    help="Deprecated: Cython is always enabled."
)
parser.add_argument(
    debug_str,
    action="store_true",
    dest="gdb_debug",
    help="Enable GDB debug symbols in Cython."
)
parser.add_argument(
    parallel_str,
    type=int,
    dest="nthreads",
    default=1,
    help="The number of modules to simultaneously compile. Affects both "
         "cythonization and actual compilation of C++ source."
)
parser.add_argument(
    thread_str,
    type=int,
    dest="nthreads_ext",
    default=1,
    help="The number of threads to use to simultaneously compile a single "
         "module. Helpful when constantly recompiling a single module with "
         "many source files, for example during development."
)
parser.add_argument(
    tbb_root_str,
    dest="tbb_root",
    help="The root directory where TBB is installed. For example, if tbb.h is "
         "in the directory /opt/local/include/tbb/, then use `--TBB-ROOT "
         "/opt/local`. This argument is useful if TBB is installed in a "
         "non-standard location or cannot be located by Python for some other "
         "reason. Note that this information can also be provided using the "
         "environment variable TBB_ROOT. The options --TBB-INCLUDE and "
         "--TBB-LINK will take precedence over --TBB-ROOT if both are "
         "specified."
)
parser.add_argument(
    tbb_include_str,
    dest="tbb_include",
    help="The include directory where the TBB headers are found. May also be "
         "provided using the environment variable TBB_INCLUDE. See the "
         "documentation of --TBB-ROOT for more information. This will "
         "typically be `$TBB_ROOT/include`, but this option exists for cases "
         "where that is not true."
)
parser.add_argument(
    tbb_link_str,
    dest="tbb_link",
    help="The lib directory where the TBB shared libraries are found. May "
         "also be provided using the environment variable TBB_LINK. See the "
         "documentation of --TBB-ROOT for more information. This will "
         "typically be `$TBB_ROOT/lib`, but this option exists for cases "
         "where that is not true."
)

# Parse known args then rewrite sys.argv for setuptools.setup to use
args, extras = parser.parse_known_args()
if args.nthreads > 1:
    # Make sure number of threads to use gets passed through to setup.
    extras.extend(["-j", str(args.nthreads)])

# Override argparse default helping so that setup can proceed.
if args.help:
    parser.print_help()
    print("\n\nThe subsequent help is for standard setup.py usage.\n\n")
    extras.append('-h')

sys.argv = ['setup.py'] + extras


################################
# Modifications to setup process
################################

# Set directives and macros
directives = {
    'binding': True,
    'boundscheck': False,
    'wraparound': False,
    'embedsignature': True,
    'always_allow_keywords': True,
    'language_level': 3,
}
macros = [
    ('NPY_NO_DEPRECATED_API', 'NPY_1_10_API_VERSION'),
    ('VOROPP_VERBOSE', '1'),  # Keeps voro++ outputs quiet
]

if platform.system() == 'Windows':
    macros.extend([
        ('_USE_MATH_DEFINES', '1'),  # Force Windows to define M_PI in <cmath>
        ('NOMINMAX', '1'),  # Prevent Windows from defining min/max as macros
    ])

# Decide whether or not to compile with coverage support
if args.use_coverage:
    directives['linetrace'] = True
    macros.append(('CYTHON_TRACE', '1'))
    macros.append(('CYTHON_TRACE_NOGIL', '1'))


# Enable build parallel compile within modules.
def parallelCCompile(self, sources, output_dir=None, macros=None,
                     include_dirs=None, debug=0, extra_preargs=None,
                     extra_postargs=None, depends=None):
    # source: https://stackoverflow.com/questions/11013851/speeding-up-build-process-with-distutils  # noqa
    # monkey-patch for parallel compilation
    macros, objects, extra_postargs, pp_opts, build = self._setup_compile(
        output_dir, macros, include_dirs, sources, depends, extra_postargs)
    cc_args = self._get_cc_args(pp_opts, debug, extra_preargs)

    # The number of parallel threads to attempt
    N = args.nthreads_ext

    def _single_compile(obj):
        try:
            src, ext = build[obj]
        except KeyError:
            return
        self._compile(obj, src, ext, cc_args, extra_postargs, pp_opts)

    @contextlib.contextmanager
    def terminating(pool):
        try:
            yield pool
        finally:
            pool.terminate()

    with terminating(multiprocessing.pool.ThreadPool(N)) as pool:
        pool.map(_single_compile, objects)

    return objects


distutils.ccompiler.CCompiler.compile = parallelCCompile


#########################
# Set extension arguments
#########################

def find_tbb(tbb_root=None, tbb_include=None, tbb_link=None):
    """Function to find paths to TBB.

    For finding TBB, the order of precedence is:
        1. The --TBB-INCLUDE/--TBB-LINK passed to setup.py (must specify both).
        2. The --TBB-ROOT passed to setup.py.
        3. The TBB_INCLUDE/TBB_LINK environment variables (must specify both).
        4. The TBB_ROOT environment variable.

    Args:
        tbb_root (str): The location where TBB is installed.
        tbb_include (str): The directory where the TBB headers are found.
        tbb_root (str): The directory where TBB shared libraries are found.

    Returns:
        tuple:
            The tbb include and lib directories passed as args. Returns None
            if nothing was provided.
    """
    err_str = ("You must provide either {} or BOTH {} and {} as command line "
               "arguments. These may also be specified as environment "
               "variables (e.g. {}=/usr/local python setup.py install).")
    err_str = err_str.format(
        tbb_root_str, tbb_include_str, tbb_link_str, tbb_root_str)

    if tbb_root and tbb_include and tbb_link:
        logger.warning("{} is ignored if both {} and {} are specified.".format(
                       tbb_root_str, tbb_include_str, tbb_link_str))
    elif tbb_include and tbb_link:
        pass
    elif tbb_root:
        if tbb_include or tbb_link:
            logger.warning("Using {} and ignoring {}".format(tbb_root_str,
                           tbb_include_str if tbb_include else tbb_link_str))
        tbb_include = os.path.join(tbb_root, 'include')
        tbb_link = os.path.join(tbb_root, 'lib')
    elif tbb_include or tbb_link:
        raise RuntimeError(err_str)
    else:
        include = os.getenv("TBB_INCLUDE")
        link = os.getenv("TBB_LINK")
        root = os.getenv("TBB_ROOT")
        if link and include:
            if root:
                logger.warning("TBB_ROOT is ignored if both TBB_INCLUDE and "
                               "TBB_LINK are defined.")
            tbb_include = include
            tbb_link = link
        elif root:
            if link or include:
                logger.warning("Using environment variable TBB_ROOT and "
                               "ignoring {}".format("TBB_LINK" if link
                                                    else "TBB_INCLUDE"))
            tbb_include = os.path.join(root, 'include')
            tbb_link = os.path.join(root, 'lib')
        elif include or link:
            raise RuntimeError(err_str)

    return tbb_include, tbb_link


tbb_include, tbb_link = find_tbb(args.tbb_root, args.tbb_include,
                                 args.tbb_link)

include_dirs = [
    "extern",
    np.get_include()] + glob.glob(os.path.join('cpp', '*'))

if tbb_include:
    include_dirs.append(tbb_include)

# Add sys.prefix to include path for finding conda tbb
include_dirs.append(os.path.join(sys.prefix, 'include'))

libraries = ["tbb"]
library_dirs = [tbb_link] if tbb_link else []

compile_args = link_args = ["-std=c++11"]

ext_args = dict(
    language="c++",
    extra_compile_args=compile_args,
    extra_link_args=link_args,
    libraries=libraries,
    library_dirs=library_dirs,
    include_dirs=include_dirs,
    define_macros=macros
)


###################
# Set up extensions
###################

# Need to find files manually; cythonize accepts glob syntax, but basic
# extension modules with C++ do not
files = glob.glob(os.path.join('freud', '*') + '.pyx')
modules = [f.replace('.pyx', '') for f in files]
modules = [m.replace(os.path.sep, '.') for m in modules]

# Source files required for all modules.
sources_in_all = [
    os.path.join("cpp", "locality", "NeighborPerPointIterator.cc"),
    os.path.join("cpp", "locality", "NeighborQuery.cc"),
    os.path.join("cpp", "locality", "AABBQuery.cc"),
    os.path.join("cpp", "locality", "NeighborList.cc"),
    os.path.join("cpp", "locality", "NeighborComputeFunctional.cc"),
]

# Any source files required only for specific modules.
# Dict keys should be specified as the module name without
# "freud.", i.e. not the fully qualified name.
extra_module_sources = dict(
    environment=[
        os.path.join("cpp", "util", "diagonalize.cc"),
    ],
    locality=[
        os.path.join("extern", "voro++", "src", "cell.cc"),
        os.path.join("extern", "voro++", "src", "common.cc"),
        os.path.join("extern", "voro++", "src", "container.cc"),
        os.path.join("extern", "voro++", "src", "unitcell.cc"),
        os.path.join("extern", "voro++", "src", "v_compute.cc"),
        os.path.join("extern", "voro++", "src", "c_loops.cc"),
        os.path.join("extern", "voro++", "src", "v_base.cc"),
        os.path.join("extern", "voro++", "src", "wall.cc"),
        os.path.join("extern", "voro++", "src", "pre_container.cc"),
        os.path.join("extern", "voro++", "src", "container_prd.cc"),
    ],
    order=[
        os.path.join("cpp", "util", "diagonalize.cc"),
        os.path.join("cpp", "cluster", "Cluster.cc"),
    ],
)

extensions = []
for f, m in zip(files, modules):
    m_name = m.replace('freud.', '')
    # Use set to avoid doubling up on things in sources_in_all
    sources = set(sources_in_all + [f])
    sources.update(extra_module_sources.get(m_name, []))
    sources.update(glob.glob(os.path.join('cpp', m_name, '*.cc')))

    extensions.append(Extension(m, sources=list(sources), **ext_args))

# Disable Cython parallel compilation on Windows
# https://github.com/cython/cython/issues/3262
nthreads = args.nthreads
if nthreads:
    if multiprocessing.get_start_method() == 'spawn':
        print('Disabling parallel cythonization for "spawn" process start '
              'method.')
        nthreads = 0

extensions = cythonize(extensions,
                       compiler_directives=directives,
                       nthreads=nthreads,
                       gdb_debug=args.gdb_debug)


####################################
# Perform setup with error handling
####################################

# Ensure that builds on Mac use correct stdlib.
if platform.system() == 'Darwin':
    os.environ["MACOSX_DEPLOYMENT_TARGET"] = "10.12"

version = '2.2.0'

# Read README for PyPI, fallback to short description if it fails.
desc = 'Powerful, efficient trajectory analysis in scientific Python.'
try:
    readme_file = os.path.join(os.path.dirname(os.path.abspath(__file__)),
                               'README.rst')
    with open(readme_file) as f:
        readme = f.read()
except ImportError:
    readme = desc

# Using a temporary file as a buffer to hold stderr output allows us
# to parse error messages from the underlying compiler and parse them
# for known errors.
tfile = tempfile.TemporaryFile(mode='w+b')

try:
    with stderr_manager(tfile):
        setup(
            name='freud-analysis',
            version=version,
            packages=['freud'],
            description=desc,
            long_description=readme,
            long_description_content_type='text/x-rst',
            keywords=('simulation analysis molecular dynamics soft matter '
                      'particle system computational physics'),
            classifiers=[
                "Development Status :: 5 - Production/Stable",
                "Intended Audience :: Science/Research",
                "License :: OSI Approved :: BSD License",
                "Topic :: Scientific/Engineering :: Chemistry",
                "Topic :: Scientific/Engineering :: Physics",
                "Programming Language :: C++",
                "Programming Language :: Cython",
                "Programming Language :: Python :: 3.5",
                "Programming Language :: Python :: 3.6",
                "Programming Language :: Python :: 3.7",
                "Programming Language :: Python :: 3.8",
            ],
            zip_safe=False,
            maintainer='freud Developers',
            maintainer_email='freud-developers@umich.edu',
            # See documentation credits for current and former lead developers
            author='Vyas Ramasubramani et al.',
            author_email='vramasub@umich.edu',
            url='https://github.com/glotzerlab/freud',
            download_url='https://pypi.org/project/freud-analysis/',
            project_urls={
                'Homepage': 'https://github.com/glotzerlab/freud',
                'Documentation': 'https://freud.readthedocs.io/',
                'Source Code': 'https://github.com/glotzerlab/freud',
                'Issue Tracker': 'https://github.com/glotzerlab/freud/issues',
            },
            python_requires='>=3.5',
            install_requires=[
                'cython>=0.29',
                'numpy>=1.14',
                'rowan>=1.2',
<<<<<<< HEAD
                'scipy>=1.1',
=======
>>>>>>> 2b2f19ef
            ],
            tests_require=[
                'gsd>=2.0',
                'garnett>=0.7.1',
                'matplotlib>=2.0',
                'MDAnalysis>=0.17',
                'rowan>=1.2',
                'scipy>=1.1',
                'sympy>=1.0',
            ],
            ext_modules=extensions)
except SystemExit:
    # The errors we're explicitly checking for are whether or not
    # TBB is missing, and whether a parallel compile resulted in a
    # distutils-caused race condition.
    # See these threads for more info:
    # https://github.com/scipy/scipy/issues/7112#issuecomment-369993514
    # https://github.com/numpy/numpy/issues/13080
    # And here's the original introduction of parallelism to setup(...)
    # https://bugs.python.org/issue5309
    parallel_err = "file not recognized: file truncated"
    tbb_err = "'tbb/tbb.h' file not found"

    err_out = tfile.read().decode('utf-8')
    sys.stderr.write(err_out)
    if tbb_err in err_out:
        sys.stderr.write("\n\033[1mUnable to find tbb. If you have TBB on "
                         "your system, try specifying the location using the "
                         "--TBB-ROOT or the --TBB-INCLUDE/--TBB-LINK "
                         "arguments to setup.py.\033[0m\n")
    elif parallel_err in err_out and args.nthreads > 1:
        sys.stderr.write("\n\033[1mYou attempted parallel compilation on a "
                         "Python version where this leads to a race "
                         "in distutils. Please recompile without the -j "
                         "option and try again.\033[0m\n")
    else:
        traceback.print_exc(limit=1)
except: # noqa
    sys.stderr.write(tfile.read().decode('utf-8'))
    traceback.print_exc(limit=1)
else:
    if args.print_warnings:
        sys.stderr.write("Printing warnings:\n")
        sys.stderr.write(tfile.read().decode('utf-8'))
    else:
        out = tfile.read().decode('utf-8')
        if out:
            sys.stdout.write("Some warnings were emitted during compilations. "
                             "Call setup.py with the {} argument "
                             "to see these warnings.\n".format(warnings_str))<|MERGE_RESOLUTION|>--- conflicted
+++ resolved
@@ -471,10 +471,7 @@
                 'cython>=0.29',
                 'numpy>=1.14',
                 'rowan>=1.2',
-<<<<<<< HEAD
                 'scipy>=1.1',
-=======
->>>>>>> 2b2f19ef
             ],
             tests_require=[
                 'gsd>=2.0',
