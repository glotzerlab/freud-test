import io
import contextlib
import tempfile
import os
import sys
import platform
import glob
import multiprocessing
import multiprocessing.pool
import logging
import argparse
import numpy as np
import traceback
from Cython.Build import cythonize
try:
    from setuptools import Extension, setup, distutils
except ImportError:
    # Compatibility with distutils
    import distutils
    from distutils import Extension, setup
import distutils.ccompiler  # Handles old versions of Python 2.7

logger = logging.getLogger(__name__)


######################################
# Define helper functions for setup.py
######################################

@contextlib.contextmanager
def stderr_manager(f):
    """Context manager for capturing C-level standard error in a file.

    Capturing C++ level output cannot be done by simply repointing sys.stdout,
    we need to repoint the underlying file descriptors.

    Adapted from
    http://eli.thegreenplace.net/2015/redirecting-all-kinds-of-stdout-in-python

    Args:
        f (file-like object): File to which to write output.
    """

    stderr_fd = sys.stderr.fileno()
    saved_stderr_fd = os.dup(stderr_fd)

    def _redirect_stderr(to_fd, original_stderr_fd):
        """Redirect stderr to the given file descriptor."""
        sys.stderr.close()
        os.dup2(to_fd, original_stderr_fd)
        if sys.version_info > (3, 0):
            sys.stderr = io.TextIOWrapper(os.fdopen(original_stderr_fd, 'wb'))
        else:
            sys.stderr = os.fdopen(original_stderr_fd, 'wb')

    try:
        _redirect_stderr(f.fileno(), stderr_fd)
        yield
    finally:
        _redirect_stderr(saved_stderr_fd, stderr_fd)
        tfile.flush()
        tfile.seek(0, io.SEEK_SET)


############
# Parse args
############

warnings_str = "--PRINT-WARNINGS"
coverage_str = "--COVERAGE"
debug_str = "--DEBUG"
parallel_str = "-j"
thread_str = "--NTHREAD"
tbb_root_str = "--TBB-ROOT"
tbb_include_str = "--TBB-INCLUDE"
tbb_link_str = "--TBB-LINK"

parser = argparse.ArgumentParser(
    description="These are the additional arguments provided by freud "
                "specific build steps. Any arguments not listed in this "
                "usage will be passed on to setuptools.setup.",
    add_help=False)
parser.add_argument(
    '-h',
    '--help',
    action='store_true',
    help='show this help message'
)
parser.add_argument(
    warnings_str,
    action="store_true",
    dest="print_warnings",
    help="Print out all warnings issued during compilation."
)
parser.add_argument(
    coverage_str,
    action="store_true",
    dest="use_coverage",
    help="Compile Cython with coverage."
)
parser.add_argument(
    '--ENABLE-CYTHON',
    action="store_true",
    dest="use_cython",
    help="Deprecated: Cython is always enabled."
)
parser.add_argument(
    debug_str,
    action="store_true",
    dest="gdb_debug",
    help="Enable GDB debug symbols in Cython."
)
parser.add_argument(
    parallel_str,
    type=int,
    dest="nthreads",
    default=1,
    help="The number of modules to simultaneously compile. Affects both "
         "cythonization and actual compilation of C++ source."
)
parser.add_argument(
    thread_str,
    type=int,
    dest="nthreads_ext",
    default=1,
    help="The number of threads to use to simultaneously compile a single "
         "module. Helpful when constantly recompiling a single module with "
         "many source files, for example during development."
)
parser.add_argument(
    tbb_root_str,
    dest="tbb_root",
    help="The root directory where TBB is installed. For example, if tbb.h is "
         "in the directory /opt/local/include/tbb/, then use `--TBB-ROOT "
         "/opt/local`. This argument is useful if TBB is installed in a "
         "non-standard location or cannot be located by Python for some other "
         "reason. Note that this information can also be provided using the "
         "environment variable TBB_ROOT. The options --TBB-INCLUDE and "
         "--TBB-LINK will take precedence over --TBB-ROOT if both are "
         "specified."
)
parser.add_argument(
    tbb_include_str,
    dest="tbb_include",
    help="The include directory where the TBB headers are found. May also be "
         "provided using the environment variable TBB_INCLUDE. See the "
         "documentation of --TBB-ROOT for more information. This will "
         "typically be `$TBB_ROOT/include`, but this option exists for cases "
         "where that is not true."
)
parser.add_argument(
    tbb_link_str,
    dest="tbb_link",
    help="The lib directory where the TBB shared libraries are found. May "
         "also be provided using the environment variable TBB_LINK. See the "
         "documentation of --TBB-ROOT for more information. This will "
         "typically be `$TBB_ROOT/lib`, but this option exists for cases "
         "where that is not true."
)

# Parse known args then rewrite sys.argv for setuptools.setup to use
args, extras = parser.parse_known_args()
if args.nthreads > 1:
    # Make sure number of threads to use gets passed through to setup.
    extras.extend(["-j", str(args.nthreads)])

# Override argparse default helping so that setup can proceed.
if args.help:
    parser.print_help()
    print("\n\nThe subsequent help is for standard setup.py usage.\n\n")
    extras.append('-h')

sys.argv = ['setup.py'] + extras


################################
# Modifications to setup process
################################

# Set directives and macros
directives = {
    'binding': True,
    'boundscheck': False,
    'wraparound': False,
    'embedsignature': True,
    'always_allow_keywords': True,
    'language_level': 3,
}
macros = [
    ('NPY_NO_DEPRECATED_API', 'NPY_1_10_API_VERSION'),
    ('VOROPP_VERBOSE', '1'),     # To keep voro++ quieter
    ('_USE_MATH_DEFINES', '1'),  # Force Windows to define M_PI in <cmath>
]

# Decide whether or not to compile with coverage support
if args.use_coverage:
    directives['linetrace'] = True
    macros.append(('CYTHON_TRACE', '1'))
    macros.append(('CYTHON_TRACE_NOGIL', '1'))


# Enable build parallel compile within modules.
def parallelCCompile(self, sources, output_dir=None, macros=None,
                     include_dirs=None, debug=0, extra_preargs=None,
                     extra_postargs=None, depends=None):
    # source: https://stackoverflow.com/questions/11013851/speeding-up-build-process-with-distutils  # noqa
    # monkey-patch for parallel compilation
    macros, objects, extra_postargs, pp_opts, build = self._setup_compile(
        output_dir, macros, include_dirs, sources, depends, extra_postargs)
    cc_args = self._get_cc_args(pp_opts, debug, extra_preargs)

    # The number of parallel threads to attempt
    N = args.nthreads_ext

    def _single_compile(obj):
        try:
            src, ext = build[obj]
        except KeyError:
            return
        self._compile(obj, src, ext, cc_args, extra_postargs, pp_opts)

    @contextlib.contextmanager
    def terminating(pool):
        try:
            yield pool
        finally:
            pool.terminate()

    with terminating(multiprocessing.pool.ThreadPool(N)) as pool:
        pool.map(_single_compile, objects)

    return objects


distutils.ccompiler.CCompiler.compile = parallelCCompile


#########################
# Set extension arguments
#########################

def find_tbb(tbb_root=None, tbb_include=None, tbb_link=None):
    """Function to find paths to TBB.

    For finding TBB, the order of precedence is:
        1. The --TBB-INCLUDE/--TBB-LINK passed to setup.py (must specify both).
        2. The --TBB-ROOT passed to setup.py.
        3. The TBB_INCLUDE/TBB_LINK environment variables (must specify both).
        4. The TBB_ROOT environment variable.

    Args:
        tbb_root (str): The location where TBB is installed.
        tbb_include (str): The directory where the TBB headers are found.
        tbb_root (str): The directory where TBB shared libraries are found.

    Returns:
        tuple:
            The tbb include and lib directories passed as args. Returns None
            if nothing was provided.
    """
    err_str = ("You must provide either {} or BOTH {} and {} as command line "
               "arguments. These may also be specified as environment "
               "variables (e.g. {}=/usr/local python setup.py install).")
    err_str = err_str.format(
        tbb_root_str, tbb_include_str, tbb_link_str, tbb_root_str)

    if tbb_root and tbb_include and tbb_link:
        logger.warning("{} is ignored if both {} and {} are specified.".format(
                       tbb_root_str, tbb_include_str, tbb_link_str))
    elif tbb_include and tbb_link:
        pass
    elif tbb_root:
        if tbb_include or tbb_link:
            logger.warning("Using {} and ignoring {}".format(tbb_root_str,
                           tbb_include_str if tbb_include else tbb_link_str))
        tbb_include = os.path.join(tbb_root, 'include')
        tbb_link = os.path.join(tbb_root, 'lib')
    elif tbb_include or tbb_link:
        raise RuntimeError(err_str)
    else:
        include = os.getenv("TBB_INCLUDE")
        link = os.getenv("TBB_LINK")
        root = os.getenv("TBB_ROOT")
        if link and include:
            if root:
                logger.warning("TBB_ROOT is ignored if both TBB_INCLUDE and "
                               "TBB_LINK are defined.")
            tbb_include = include
            tbb_link = link
        elif root:
            if link or include:
                logger.warning("Using environment variable TBB_ROOT and "
                               "ignoring {}".format("TBB_LINK" if link
                                                    else "TBB_INCLUDE"))
            tbb_include = os.path.join(root, 'include')
            tbb_link = os.path.join(root, 'lib')
        elif include or link:
            raise RuntimeError(err_str)

    return tbb_include, tbb_link


tbb_include, tbb_link = find_tbb(args.tbb_root, args.tbb_include,
                                 args.tbb_link)

include_dirs = [
    "extern",
    np.get_include()] + glob.glob(os.path.join('cpp', '*'))

if tbb_include:
    include_dirs.append(tbb_include)

# Add sys.prefix to include path for finding conda tbb
include_dirs.append(os.path.join(sys.prefix, 'include'))

libraries = ["tbb"]
library_dirs = [tbb_link] if tbb_link else []

compile_args = link_args = ["-std=c++11"]

ext_args = dict(
    language="c++",
    extra_compile_args=compile_args,
    extra_link_args=link_args,
    libraries=libraries,
    library_dirs=library_dirs,
    include_dirs=include_dirs,
    define_macros=macros
)


###################
# Set up extensions
###################

# Need to find files manually; cythonize accepts glob syntax, but basic
# extension modules with C++ do not
files = glob.glob(os.path.join('freud', '*') + '.pyx')
modules = [f.replace('.pyx', '') for f in files]
modules = [m.replace(os.path.sep, '.') for m in modules]

# Source files required for all modules.
sources_in_all = [
    os.path.join("cpp", "locality", "NeighborPerPointIterator.cc"),
    os.path.join("cpp", "locality", "NeighborQuery.cc"),
    os.path.join("cpp", "locality", "AABBQuery.cc"),
    os.path.join("cpp", "locality", "NeighborList.cc"),
    os.path.join("cpp", "locality", "NeighborComputeFunctional.cc"),
]

# Any source files required only for specific modules.
# Dict keys should be specified as the module name without
# "freud.", i.e. not the fully qualified name.
extra_module_sources = dict(
    environment=[
        os.path.join("cpp", "util", "diagonalize.cc"),
    ],
    locality=[
        os.path.join("extern", "voro++", "src", "cell.cc"),
        os.path.join("extern", "voro++", "src", "common.cc"),
        os.path.join("extern", "voro++", "src", "container.cc"),
        os.path.join("extern", "voro++", "src", "unitcell.cc"),
        os.path.join("extern", "voro++", "src", "v_compute.cc"),
        os.path.join("extern", "voro++", "src", "c_loops.cc"),
        os.path.join("extern", "voro++", "src", "v_base.cc"),
        os.path.join("extern", "voro++", "src", "wall.cc"),
        os.path.join("extern", "voro++", "src", "pre_container.cc"),
        os.path.join("extern", "voro++", "src", "container_prd.cc"),
    ],
    order=[
        os.path.join("cpp", "util", "diagonalize.cc"),
        os.path.join("cpp", "cluster", "Cluster.cc"),
    ],
)

extensions = []
for f, m in zip(files, modules):
    m_name = m.replace('freud.', '')
    # Use set to avoid doubling up on things in sources_in_all
    sources = set(sources_in_all + [f])
    sources.update(extra_module_sources.get(m_name, []))
    sources.update(glob.glob(os.path.join('cpp', m_name, '*.cc')))

    extensions.append(Extension(m, sources=list(sources), **ext_args))

# Disable Cython parallel compilation on Windows
# https://github.com/cython/cython/issues/3262
nthreads = args.nthreads
if nthreads:
    if multiprocessing.get_start_method() == 'spawn':
        print('Disabling parallel cythonization for "spawn" process start '
              'method.')
        nthreads = 0

extensions = cythonize(extensions,
                       compiler_directives=directives,
                       nthreads=nthreads,
                       gdb_debug=args.gdb_debug)


####################################
# Perform setup with error handling
####################################

# Ensure that builds on Mac use correct stdlib.
if platform.system() == 'Darwin':
    os.environ["MACOSX_DEPLOYMENT_TARGET"] = "10.12"

version = '2.2.0'

# Read README for PyPI, fallback to short description if it fails.
desc = 'Powerful, efficient trajectory analysis in scientific Python.'
try:
    readme_file = os.path.join(os.path.dirname(os.path.abspath(__file__)),
                               'README.rst')
    with open(readme_file) as f:
        readme = f.read()
except ImportError:
    readme = desc

# Using a temporary file as a buffer to hold stderr output allows us
# to parse error messages from the underlying compiler and parse them
# for known errors.
tfile = tempfile.TemporaryFile(mode='w+b')

try:
    with stderr_manager(tfile):
        setup(
            name='freud-analysis',
            version=version,
            description=desc,
            long_description=readme,
            long_description_content_type='text/x-rst',
            url='https://github.com/glotzerlab/freud',
            packages=['freud'],
            zip_safe=False,
            python_requires='>=3.5',
            install_requires=[
<<<<<<< HEAD
                'numpy>=1.10',
                'rowan>=1.2',
                'scipy>=1.1'
=======
                'cython>=0.29',
                'numpy>=1.14',
                'rowan>=1.2'
>>>>>>> e4969d50
            ],
            tests_require=[
                'gsd>=2.0',
                'garnett>=0.7.1',
                'matplotlib>=2.0',
                'MDAnalysis>=0.17',
                'rowan>=1.2',
                'scipy>=1.1',
                'sympy>=1.0',
            ],
            ext_modules=extensions)
except SystemExit:
    # The errors we're explicitly checking for are whether or not
    # TBB is missing, and whether a parallel compile resulted in a
    # distutils-caused race condition.
    # See these threads for more info:
    # https://github.com/scipy/scipy/issues/7112#issuecomment-369993514
    # https://github.com/numpy/numpy/issues/13080
    # And here's the original introduction of parallelism to setup(...)
    # https://bugs.python.org/issue5309
    parallel_err = "file not recognized: file truncated"
    tbb_err = "'tbb/tbb.h' file not found"

    err_out = tfile.read().decode('utf-8')
    sys.stderr.write(err_out)
    if tbb_err in err_out:
        sys.stderr.write("\n\033[1mUnable to find tbb. If you have TBB on "
                         "your system, try specifying the location using the "
                         "--TBB-ROOT or the --TBB-INCLUDE/--TBB-LINK "
                         "arguments to setup.py.\033[0m\n")
    elif parallel_err in err_out and args.nthreads > 1:
        sys.stderr.write("\n\033[1mYou attempted parallel compilation on a "
                         "Python version where this leads to a race "
                         "in distutils. Please recompile without the -j "
                         "option and try again.\033[0m\n")
    else:
        traceback.print_exc(limit=1)
except: # noqa
    sys.stderr.write(tfile.read().decode('utf-8'))
    traceback.print_exc(limit=1)
else:
    if args.print_warnings:
        sys.stderr.write("Printing warnings:\n")
        sys.stderr.write(tfile.read().decode('utf-8'))
    else:
        out = tfile.read().decode('utf-8')
        if out:
            sys.stdout.write("Some warnings were emitted during compilations. "
                             "Call setup.py with the {} argument "
                             "to see these warnings.\n".format(warnings_str))<|MERGE_RESOLUTION|>--- conflicted
+++ resolved
@@ -436,15 +436,10 @@
             zip_safe=False,
             python_requires='>=3.5',
             install_requires=[
-<<<<<<< HEAD
-                'numpy>=1.10',
-                'rowan>=1.2',
-                'scipy>=1.1'
-=======
                 'cython>=0.29',
                 'numpy>=1.14',
-                'rowan>=1.2'
->>>>>>> e4969d50
+                'rowan>=1.2',
+                'scipy>=1.1',
             ],
             tests_require=[
                 'gsd>=2.0',
